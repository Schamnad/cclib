<<<<<<< HEAD
# This file is part of cclib (http://cclib.sf.net), a library for parsing
# and interpreting the results of computational chemistry packages.
#
# Copyright (C) 2006, the cclib development team
#
# The library is free software, distributed under the terms of
# the GNU Lesser General Public version 2.1 or later. You should have
# received a copy of the license along with cclib. You can also access
# the full license online at http://www.gnu.org/copyleft/lgpl.html.

__revision__ = "$Revision$"

import re

import numpy

import logfileparser
import utils


class GAMESS(logfileparser.Logfile):
    """A GAMESS log file."""
    SCFRMS, SCFMAX, SCFENERGY = range(3) # Used to index self.scftargets[]
    def __init__(self, *args, **kwargs):

        # Call the __init__ method of the superclass
        super(GAMESS, self).__init__(logname="GAMESS", *args, **kwargs)

    def __str__(self):
        """Return a string representation of the object."""
        return "GAMESS log file %s" % (self.filename)

    def __repr__(self):
        """Return a representation of the object."""
        return 'GAMESS("%s")' % (self.filename)

    def normalisesym(self, label):
        """Normalise the symmetries used by GAMESS.

        To normalise, two rules need to be applied:
        (1) Occurences of U/G in the 2/3 position of the label
            must be lower-cased
        (2) Two single quotation marks must be replaced by a double

        >>> t = GAMESS("dummyfile").normalisesym
        >>> labels = ['A', 'A1', 'A1G', "A'", "A''", "AG"]
        >>> answers = map(t, labels)
        >>> print answers
        ['A', 'A1', 'A1g', "A'", 'A"', 'Ag']
        """
        if label[1:] == "''":
            end = '"'
        else:
            end = label[1:].replace("U", "u").replace("G", "g")
        return label[0] + end

    def before_parsing(self):

        self.firststdorient = True # Used to decide whether to wipe the atomcoords clean
        self.geooptfinished = False # Used to avoid extracting the final geometry twice
        self.cihamtyp = "none" # Type of CI Hamiltonian: saps or dets.
        self.scftype = "none" # Type of SCF calculation: BLYP, RHF, ROHF, etc.
    
    def extract(self, inputfile, line):
        """Extract information from the file object inputfile."""

        if line [1:12] == "INPUT CARD>":
            return

        # We are looking for this line:
        #           PARAMETERS CONTROLLING GEOMETRY SEARCH ARE
        #           ...
        #           OPTTOL = 1.000E-04          RMIN   = 1.500E-03
        if line[10:18] == "OPTTOL =":
            if not hasattr(self, "geotargets"):
                opttol = float(line.split()[2])
                self.geotargets = numpy.array([opttol, 3. / opttol], "d")
                        
        if line.find("FINAL") == 1:
            if not hasattr(self, "scfenergies"):
                self.scfenergies = []
        # Has to deal with such lines as:
        #  FINAL R-B3LYP ENERGY IS     -382.0507446475 AFTER  10 ITERATIONS
        #  FINAL ENERGY IS     -379.7594673378 AFTER   9 ITERATIONS
        # ...so take the number after the "IS"
            temp = line.split()
            self.scfenergies.append(utils.convertor(float(temp[temp.index("IS") + 1]), "hartree", "eV"))

        # Total energies after Moller-Plesset corrections
        if (line.find("RESULTS OF MOLLER-PLESSET") >= 0 or
            line[6:37] == "SCHWARZ INEQUALITY TEST SKIPPED"):
            # Output looks something like this:
            # RESULTS OF MOLLER-PLESSET 2ND ORDER CORRECTION ARE
            #         E(0)=      -285.7568061536
            #         E(1)=         0.0
            #         E(2)=        -0.9679419329
            #       E(MP2)=      -286.7247480864
            # where E(MP2) = E(0) + E(2)
            #
            # with GAMESS-US 12 Jan 2009 (R3) the preceding text is different:
            ##      DIRECT 4-INDEX TRANSFORMATION 
            ##      SCHWARZ INEQUALITY TEST SKIPPED          0 INTEGRAL BLOCKS
            ##                     E(SCF)=       -76.0088477471
            ##                       E(2)=        -0.1403745370
            ##                     E(MP2)=       -76.1492222841            
            if not hasattr(self, "mpenergies"):
                self.mpenergies = []
            # Each iteration has a new print-out
            self.mpenergies.append([])
            # GAMESS-US presently supports only second order corrections (MP2)
            # PC GAMESS also has higher levels (3rd and 4th), with different output
            # Only the highest level MP4 energy is gathered (SDQ or SDTQ)            
            while re.search("DONE WITH MP(\d) ENERGY", line) is None:
                line = inputfile.next()
                if len(line.split()) > 0:
                    # Only up to MP2 correction
                    if line.split()[0] == "E(MP2)=":
                        mp2energy = float(line.split()[1])
                        self.mpenergies[-1].append(utils.convertor(mp2energy, "hartree", "eV"))
                    # MP2 before higher order calculations
                    if line.split()[0] == "E(MP2)":
                        mp2energy = float(line.split()[2])
                        self.mpenergies[-1].append(utils.convertor(mp2energy, "hartree", "eV"))
                    if line.split()[0] == "E(MP3)":
                        mp3energy = float(line.split()[2])
                        self.mpenergies[-1].append(utils.convertor(mp3energy, "hartree", "eV"))
                    if line.split()[0] in ["E(MP4-SDQ)", "E(MP4-SDTQ)"]:
                        mp4energy = float(line.split()[2])
                        self.mpenergies[-1].append(utils.convertor(mp4energy, "hartree", "eV"))

        # Total energies after Coupled Cluster calculations
        # Only the highest Coupled Cluster level result is gathered
        if line[12:23] == "CCD ENERGY:":
            if not hasattr(self, "ccenergies"):
                self.ccenergies = []
            ccenergy = float(line.split()[2])
            self.ccenergies.append(utils.convertor(ccenergy, "hartree", "eV"))
        if line.find("CCSD") >= 0 and line.split()[0:2] == ["CCSD", "ENERGY:"]:
            if not hasattr(self, "ccenergies"):
                self.ccenergies = []
            ccenergy = float(line.split()[2])
            line = inputfile.next()
            if line[8:23] == "CCSD[T] ENERGY:":
                ccenergy = float(line.split()[2])
                line = inputfile.next()
                if line[8:23] == "CCSD(T) ENERGY:":
                    ccenergy = float(line.split()[2])
            self.ccenergies.append(utils.convertor(ccenergy, "hartree", "eV"))
        # Also collect MP2 energies, which are always calculated before CC
        if line [8:23] == "MBPT(2) ENERGY:":
            if not hasattr(self, "mpenergies"):
                self.mpenergies = []
            self.mpenergies.append([])
            mp2energy = float(line.split()[2])
            self.mpenergies[-1].append(utils.convertor(mp2energy, "hartree", "eV"))

        # Extract charge and multiplicity
        if line[1:19] == "CHARGE OF MOLECULE":
            self.charge = int(line.split()[-1])
            self.mult = int(inputfile.next().split()[-1])

        # etenergies (used only for CIS runs now)
        if "EXCITATION ENERGIES" in line and line.find("DONE WITH") < 0:
            if not hasattr(self, "etenergies"):
                self.etenergies = []
            header = inputfile.next().rstrip()
            get_etosc = False
            if header.endswith("OSC. STR."):
                # water_cis_dets.out does not have the oscillator strength
                # in this table...it is extracted from a different section below
                get_etosc = True
                self.etoscs = []
            dashes = inputfile.next()
            line = inputfile.next()
            broken = line.split()
            while len(broken) > 0:
                # Take hartree value with more numbers, and convert.
                # Note that the values listed after this are also less exact!
                etenergy = float(broken[1])
                self.etenergies.append(utils.convertor(etenergy, "hartree", "cm-1"))
                if get_etosc:
                    etosc = float(broken[-1])
                    self.etoscs.append(etosc)
                broken = inputfile.next().split()

        # Detect the CI hamiltonian type, if applicable.
        # Should always be detected if CIS is done.
        if line[8:64] == "RESULTS FROM SPIN-ADAPTED ANTISYMMETRIZED PRODUCT (SAPS)":
            self.cihamtyp = "saps"
        if line[8:64] == "RESULTS FROM DETERMINANT BASED ATOMIC ORBITAL CI-SINGLES":
            self.cihamtyp = "dets"

        # etsecs (used only for CIS runs for now)
        if line[1:14] == "EXCITED STATE":
            if not hasattr(self, 'etsecs'):
                self.etsecs = []
            if not hasattr(self, 'etsyms'):
                self.etsyms = []
            statenumber = int(line.split()[2])
            spin = int(float(line.split()[7]))
            if spin == 0:
                sym = "Singlet"
            if spin == 1:
                sym = "Triplet"
            sym += '-' + line.split()[-1]
            self.etsyms.append(sym)
            # skip 5 lines
            for i in range(5):
                line = inputfile.next()
            line = inputfile.next()
            CIScontribs = []
            while line.strip()[0] != "-":
                MOtype = 0
                # alpha/beta are specified for hamtyp=dets
                if self.cihamtyp == "dets":
                    if line.split()[0] == "BETA":
                        MOtype = 1
                fromMO = int(line.split()[-3])-1
                toMO = int(line.split()[-2])-1
                coeff = float(line.split()[-1])
                # With the SAPS hamiltonian, the coefficients are multiplied
                #   by sqrt(2) so that they normalize to 1.
                # With DETS, both alpha and beta excitations are printed.
                # if self.cihamtyp == "saps":
                #    coeff /= numpy.sqrt(2.0)
                CIScontribs.append([(fromMO,MOtype), (toMO,MOtype), coeff])
                line = inputfile.next()
            self.etsecs.append(CIScontribs)

        # etoscs (used only for CIS runs now)
        if line[1:50] == "TRANSITION FROM THE GROUND STATE TO EXCITED STATE":
            if not hasattr(self, "etoscs"):
                self.etoscs = []
            statenumber = int(line.split()[-1])
            # skip 7 lines
            for i in range(8):
                line = inputfile.next()
            strength = float(line.split()[3])
            self.etoscs.append(strength)

        # TD-DFT for GAMESS-US.
        # The format for excitations has changed a bit between 2007 and 2012.
        # Original format parser was written for:
        #
        #          -------------------
        #          TRIPLET EXCITATIONS
        #          -------------------
        #
        # STATE #   1  ENERGY =    3.027228 EV
        # OSCILLATOR STRENGTH =    0.000000
        #        DRF    COEF       OCC      VIR
        #        ---    ----       ---      ---
        #         35 -1.105383     35  ->   36
        #         69 -0.389181     34  ->   37
        #        103 -0.405078     33  ->   38
        #        137  0.252485     32  ->   39
        #        168 -0.158406     28  ->   40
        #
        # STATE #   2  ENERGY =    4.227763 EV
        # ...
        #
        # Here is the corresponding 2012 version:
        #
        #          -------------------
        #          TRIPLET EXCITATIONS
        #          -------------------
        #
        # STATE #   1  ENERGY =    3.027297 EV
        # OSCILLATOR STRENGTH =    0.000000
        # LAMBDA DIAGNOSTIC   =    0.925 (RYDBERG/CHARGE TRANSFER CHARACTER)
        # SYMMETRY OF STATE   =    A   
        #                 EXCITATION  DE-EXCITATION
        #     OCC     VIR  AMPLITUDE      AMPLITUDE
        #      I       A     X(I->A)        Y(A->I)
        #     ---     ---   --------       --------
        #     35      36   -0.929190      -0.176167
        #     34      37   -0.279823      -0.109414
        # ...
        #
        # We discern these two by the presence of the arrow in the old version.
        #
        # The "LET EXCITATIONS" pattern used below catches both
        # singlet and triplet excitations output.
        if line[14:29] == "LET EXCITATIONS":

            self.etenergies = []
            self.etoscs = []
            self.etsecs = []
            etsyms = []

            minuses = inputfile.next()
            blanks = inputfile.next()

            # Loop while states are still being printed.
            line = inputfile.next()
            while line[1:6] == "STATE":

                if self.progress:
                    self.updateprogress(inputfile, "Excited States")

                etenergy = utils.convertor(float(line.split()[-2]), "eV", "cm-1")
                etoscs = float(inputfile.next().split()[-1])
                self.etenergies.append(etenergy)
                self.etoscs.append(etoscs)

                # Symmetry is not always present, especially in old versions.
                # Newer versions, on the other hand, can also provide a line
                # with lambda diagnostic and some extra headers.
                line = inputfile.next()
                if "LAMBDA DIAGNOSTIC" in line:
                    line = inputfile.next()
                if "SYMMETRY" in line:
                    etsyms.append(line.split()[-1])
                    line = inputfile.next()
                if "EXCITATION" in line and "DE-EXCITATION" in line:
                    line = inputfile.next()
                if line.count("AMPLITUDE") == 2:
                    line = inputfile.next()

                minuses = inputfile.next()
                CIScontribs = []
                line = inputfile.next()
                while line.strip():
                    cols = line.split()
                    if "->" in line:
                        i_occ_vir = [2, 4]
                        i_coeff = 1
                        
                    else:
                        i_occ_vir = [0, 1]
                        i_coeff = 2
                    fromMO, toMO = [int(cols[i]) - 1 for i in i_occ_vir]
                    coeff = float(cols[i_coeff])
                    CIScontribs.append([(fromMO, 0), (toMO, 0), coeff])
                    line = inputfile.next()
                self.etsecs.append(CIScontribs)
                line = inputfile.next()

            # The symmetries are not always present.
            if etsyms:
                self.etsyms = etsyms
         
        # Maximum and RMS gradients.
        if "MAXIMUM GRADIENT" in line or "RMS GRADIENT" in line:

            parts = line.split()

            # Avoid parsing the following...
            
            ## YOU SHOULD RESTART "OPTIMIZE" RUNS WITH THE COORDINATES
            ## WHOSE ENERGY IS LOWEST.  RESTART "SADPOINT" RUNS WITH THE
            ## COORDINATES WHOSE RMS GRADIENT IS SMALLEST.  THESE ARE NOT
            ## ALWAYS THE LAST POINT COMPUTED!            

            if parts[0] not in ["MAXIMUM", "RMS", "(1)"]:
                return

            if not hasattr(self, "geovalues"):
                self.geovalues = []

            # Newer versions (around 2006) have both maximum and RMS on one line:
            #       MAXIMUM GRADIENT =  0.0531540    RMS GRADIENT = 0.0189223
            if len(parts) == 8:
                maximum = float(parts[3])
                rms = float(parts[7])
            
            # In older versions of GAMESS, this spanned two lines, like this:
            #       MAXIMUM GRADIENT =    0.057578167
            #           RMS GRADIENT =    0.027589766
            if len(parts) == 4:
                maximum = float(parts[3])
                line = inputfile.next()
                parts = line.split()
                rms = float(parts[3])


            # FMO also prints two final one- and two-body gradients (see exam37):
            #   (1) MAXIMUM GRADIENT =  0.0531540    RMS GRADIENT = 0.0189223
            if len(parts) == 9:
                maximum = float(parts[4])
                rms = float(parts[8])

            self.geovalues.append([maximum, rms])

        if line[11:50] == "ATOMIC                      COORDINATES":
            # This is the input orientation, which is the only data available for
            # SP calcs, but which should be overwritten by the standard orientation
            # values, which is the only information available for all geoopt cycles.
            if not hasattr(self, "atomcoords"):
                self.atomcoords = []
                self.atomnos = []
            line = inputfile.next()
            atomcoords = []
            atomnos = []
            line = inputfile.next()
            while line.strip():
                temp = line.strip().split()
                atomcoords.append([utils.convertor(float(x), "bohr", "Angstrom") for x in temp[2:5]])
                atomnos.append(int(round(float(temp[1])))) # Don't use the atom name as this is arbitary
                line = inputfile.next()
            self.atomnos = numpy.array(atomnos, "i")
            self.atomcoords.append(atomcoords)

        if line[12:40] == "EQUILIBRIUM GEOMETRY LOCATED":
            # Prevent extraction of the final geometry twice
            self.geooptfinished = True
        
        if line[1:29] == "COORDINATES OF ALL ATOMS ARE" and not self.geooptfinished:
            # This is the standard orientation, which is the only coordinate
            # information available for all geometry optimisation cycles.
            # The input orientation will be overwritten if this is a geometry optimisation
            # We assume that a previous Input Orientation has been found and
            # used to extract the atomnos
            if self.progress:
                self.updateprogress(inputfile, "Coordinates")

            if self.firststdorient:
                self.firststdorient = False
                # Wipes out the single input coordinate at the start of the file
                self.atomcoords = []
                
            line = inputfile.next()
            hyphens = inputfile.next()

            atomcoords = []
            line = inputfile.next()                

            for i in range(self.natom):
                temp = line.strip().split()
                atomcoords.append(map(float, temp[2:5]))
                line = inputfile.next()
            self.atomcoords.append(atomcoords)
        
        # Section with SCF information.
        #
        # The space at the start of the search string is to differentiate from MCSCF.
        # Everything before the search string is stored as the type of SCF.
        # SCF types may include: BLYP, RHF, ROHF, UHF, etc.
        #
        # For example, in exam17 the section looks like this (note that this is GVB):
        #          ------------------------
        #          ROHF-GVB SCF CALCULATION
        #          ------------------------
        # GVB STEP WILL USE    119875 WORDS OF MEMORY.
        #
        #     MAXIT=  30   NPUNCH= 2   SQCDF TOL=1.0000E-05
        #     NUCLEAR ENERGY=        6.1597411978
        #     EXTRAP=T   DAMP=F   SHIFT=F   RSTRCT=F   DIIS=F  SOSCF=F
        #
        # ITER EX     TOTAL ENERGY       E CHANGE        SQCDF       DIIS ERROR
        #   0  0      -38.298939963   -38.298939963   0.131784454   0.000000000
        #   1  1      -38.332044339    -0.033104376   0.026019716   0.000000000
        # ... and will be terminated by a blank line.
        if line.rstrip()[-16:] == " SCF CALCULATION":

            # Remember the type of SCF.
            self.scftype = line.strip()[:-16]

            dashes = inputfile.next()

            while line [:5] != " ITER":

                if self.progress:
                    self.updateprogress(inputfile, "Attributes")

                # GVB uses SQCDF for checking convergence (for example in exam17).
                if "GVB" in self.scftype and "SQCDF TOL=" in line:
                    scftarget = float(line.split("=")[-1])

                # Normally however the density is used as the convergence criterium.
                # Deal with various versions:
                #   (GAMESS VERSION = 12 DEC 2003)
                #     DENSITY MATRIX CONV=  2.00E-05  DFT GRID SWITCH THRESHOLD=  3.00E-04
                #   (GAMESS VERSION = 22 FEB 2006)
                #     DENSITY MATRIX CONV=  1.00E-05
                #   (PC GAMESS version 6.2, Not DFT?)
                #     DENSITY CONV=  1.00E-05
                elif "DENSITY CONV" in line or "DENSITY MATRIX CONV" in line:
                    scftarget = float(line.split()[-1])

                line = inputfile.next()

            if not hasattr(self, "scftargets"):
                self.scftargets = []

            self.scftargets.append([scftarget])

            if not hasattr(self,"scfvalues"):
                self.scfvalues = []

            line = inputfile.next()

            # Normally the iteration print in 6 columns.
            # For ROHF, however, it is 5 columns, thus this extra parameter.
            if "ROHF" in self.scftype:
                valcol = 4
            else:
                valcol = 5

            # SCF iterations are terminated by a blank line.
            # The first four characters usually contains the step number.
            # However, lines can also contain messages, including:
            #   * * *   INITIATING DIIS PROCEDURE   * * *
            #   CONVERGED TO SWOFF, SO DFT CALCULATION IS NOW SWITCHED ON
            #   DFT CODE IS SWITCHING BACK TO THE FINER GRID
            values = []
            while line.strip():
                try:
                    temp = int(line[0:4])
                except ValueError:
                    pass
                else:
                    values.append([float(line.split()[valcol])])
                line = inputfile.next()
            self.scfvalues.append(values)

        # Extract normal coordinate analysis, including vibrational frequencies (vibfreq),
        # IT intensities (vibirs) and displacements (vibdisps).
        #
        # This section typically looks like the following in GAMESS-US:
        #
        # MODES 1 TO 6 ARE TAKEN AS ROTATIONS AND TRANSLATIONS.
        #
        #     FREQUENCIES IN CM**-1, IR INTENSITIES IN DEBYE**2/AMU-ANGSTROM**2,
        #     REDUCED MASSES IN AMU.
        #
        #                          1           2           3           4           5
        #       FREQUENCY:        52.49       41.45       17.61        9.23       10.61  
        #    REDUCED MASS:      3.92418     3.77048     5.43419     6.44636     5.50693
        #    IR INTENSITY:      0.00013     0.00001     0.00004     0.00000     0.00003
        #
        # ...or in the case of a numerical Hessian job...
        #
        # MODES 1 TO 5 ARE TAKEN AS ROTATIONS AND TRANSLATIONS.
        #
        #     FREQUENCIES IN CM**-1, IR INTENSITIES IN DEBYE**2/AMU-ANGSTROM**2,
        #     REDUCED MASSES IN AMU.
        #
        #                          1           2           3           4           5
        #       FREQUENCY:         0.05        0.03        0.03       30.89       30.94  
        #    REDUCED MASS:      8.50125     8.50137     8.50136     1.06709     1.06709
        #       
        # ...whereas PC-GAMESS has...
        #
        # MODES 1 TO 6 ARE TAKEN AS ROTATIONS AND TRANSLATIONS.
        #
        #     FREQUENCIES IN CM**-1, IR INTENSITIES IN DEBYE**2/AMU-ANGSTROM**2
        #
        #                          1           2           3           4           5
        #       FREQUENCY:         5.89        1.46        0.01        0.01        0.01  
        #    IR INTENSITY:      0.00000     0.00000     0.00000     0.00000     0.00000
        #
        # If Raman is present we have (for PC-GAMESS)...
        #
        # MODES 1 TO 6 ARE TAKEN AS ROTATIONS AND TRANSLATIONS.
        #
        #     FREQUENCIES IN CM**-1, IR INTENSITIES IN DEBYE**2/AMU-ANGSTROM**2
        #     RAMAN INTENSITIES IN ANGSTROM**4/AMU, DEPOLARIZATIONS ARE DIMENSIONLESS
        #
        #                          1           2           3           4           5
        #       FREQUENCY:         5.89        1.46        0.04        0.03        0.01  
        #    IR INTENSITY:      0.00000     0.00000     0.00000     0.00000     0.00000
        # RAMAN INTENSITY:       12.675       1.828       0.000       0.000       0.000
        #  DEPOLARIZATION:        0.750       0.750       0.124       0.009       0.750
        #
        # If GAMESS-US or PC-GAMESS has not reached the stationary point we have
        # and additional warning, repeated twice, like so (see n_water.log for an example):
        #
        #     *******************************************************
        #     * THIS IS NOT A STATIONARY POINT ON THE MOLECULAR PES *
        #     *     THE VIBRATIONAL ANALYSIS IS NOT VALID !!!       *
        #     *******************************************************
        #
        # There can also be additional warnings about the selection of modes, for example:
        #
        # * * * WARNING, MODE 6 HAS BEEN CHOSEN AS A VIBRATION
        #          WHILE MODE12 IS ASSUMED TO BE A TRANSLATION/ROTATION.
        # PLEASE VERIFY THE PROGRAM'S DECISION MANUALLY!
        #
        if "NORMAL COORDINATE ANALYSIS IN THE HARMONIC APPROXIMATION" in line:
 
            self.vibfreqs = []
            self.vibirs = []
            self.vibdisps = []

            # Need to get to the modes line, which is often preceeded by
            # a list of atomic weights and some possible warnings.
            # Pass the warnings to the logger if they are there.
            while not "MODES" in line:
                if self.progress:
                    self.updateprogress(inputfile, "Frequency Information")

                line = inputfile.next()
                if "THIS IS NOT A STATIONARY POINT" in line:
                    msg = "\n   This is not a stationary point on the molecular PES"
                    msg += "\n   The vibrational analysis is not valid!!!"
                    self.logger.warning(msg)
                if "* * * WARNING, MODE" in line:
                    line1 = line.strip()
                    line2 = inputfile.next().strip()
                    line3 = inputfile.next().strip()
                    self.logger.warning("\n   " + "\n   ".join((line1,line2,line3)))

            # In at least one case (regression zolm_dft3a.log) for older version of GAMESS-US,
            # the header concerning the range of nodes is formatted wrong and can look like so:
            # MODES 9 TO14 ARE TAKEN AS ROTATIONS AND TRANSLATIONS.
            #  ... although it's unclear whether this happens for all two-digit values.
            startrot = int(line.split()[1])
            if len(line.split()[2]) == 2:
                endrot = int(line.split()[3])
            else:
                endrot = int(line.split()[2][2:])

            blank = inputfile.next()

            line = inputfile.next()

            # This is to skip the output associated with symmetry analysis, fixes bug #3476063.
            if "ANALYZING SYMMETRY OF NORMAL MODES" in line:
                blank = inputfile.next()
                line = inputfile.next()
                while line != blank:
                    line = inputfile.next()

            # Skip over FREQUENCIES, etc., and get past the possibly second warning.
            line = inputfile.next()
            while line != blank:
                line = inputfile.next()
            line = inputfile.next()
            if "*****" in line:
                while line != blank:
                    line = inputfile.next()
                line = inputfile.next()
            
            while not "SAYVETZ" in line:
                if self.progress:
                    self.updateprogress(inputfile, "Frequency Information")

                # Note: there may be imaginary frequencies like this (which we make negative):
                #       FREQUENCY:       825.18 I    111.53       12.62       10.70        0.89
                #
                # A note for debuggers: some of these frequencies will be removed later,
                # assumed to be translations or rotations (see startrot/endrot above).
                for col in inputfile.next().split()[1:]:
                    if col == "I":
                        self.vibfreqs[-1] *= -1
                    else:
                        self.vibfreqs.append(float(col))

                line = inputfile.next()

                # Skip the symmetry (appears in newer versions), fixes bug #3476063.
                if line.find("SYMMETRY") >= 0:
                    line = inputfile.next()

                # Skip the reduced mass (not always present).
                if line.find("REDUCED") >= 0:
                    line = inputfile.next()

                # Not present in numerical Hessian calculations.
                if line.find("IR INTENSITY") >= 0:
                    irIntensity = map(float, line.strip().split()[2:])
                    self.vibirs.extend([utils.convertor(x, "Debye^2/amu-Angstrom^2", "km/mol") for x in irIntensity])
                    line = inputfile.next()

                # Read in Raman vibrational intensities if present.
                if line.find("RAMAN") >= 0:
                    if not hasattr(self,"vibramans"):
                        self.vibramans = []
                    ramanIntensity = line.strip().split()
                    self.vibramans.extend(map(float, ramanIntensity[2:]))
                    depolar = inputfile.next()
                    line = inputfile.next()

                # This line seems always to be blank.
                assert line == blank

                # Extract the Cartesian displacement vectors.
                p = [ [], [], [], [], [] ]
                for j in range(self.natom):
                    q = [ [], [], [], [], [] ]
                    for coord in ['x', 'y', 'z']:
                        cols = map(float, inputfile.next()[21:].split())
                        for i, val in enumerate(cols):
                            q[i].append(val)
                    for k in range(len(cols)):
                        p[k].append(q[k])
                self.vibdisps.extend(p[:len(cols)])

                # Skip the Sayvetz stuff at the end.
                for j in range(10):
                    line = inputfile.next()

                blank = inputfile.next()
                line = inputfile.next()

            # Exclude rotations and translations.
            self.vibfreqs = numpy.array(self.vibfreqs[:startrot-1]+self.vibfreqs[endrot:], "d")
            self.vibirs = numpy.array(self.vibirs[:startrot-1]+self.vibirs[endrot:], "d")
            self.vibdisps = numpy.array(self.vibdisps[:startrot-1]+self.vibdisps[endrot:], "d")
            if hasattr(self, "vibramans"):
                self.vibramans = numpy.array(self.vibramans[:startrot-1]+self.vibramans[endrot:], "d")

        if line[5:21] == "ATOMIC BASIS SET":
            self.gbasis = []
            line = inputfile.next()
            while line.find("SHELL")<0:
                line = inputfile.next()
            blank = inputfile.next()
            atomname = inputfile.next()
            # shellcounter stores the shell no of the last shell
            # in the previous set of primitives
            shellcounter = 1
            while line.find("TOTAL NUMBER")<0:
                blank = inputfile.next()
                line = inputfile.next()
                shellno = int(line.split()[0])
                shellgap = shellno - shellcounter
                gbasis = [] # Stores basis sets on one atom
                shellsize = 0
                while len(line.split())!=1 and line.find("TOTAL NUMBER")<0:
                    shellsize += 1
                    coeff = {}
                    # coefficients and symmetries for a block of rows
                    while line.strip():
                        temp = line.strip().split()
                        sym = temp[1]
                        assert sym in ['S', 'P', 'D', 'F', 'G', 'L']
                        if sym == "L": # L refers to SP
                            if len(temp)==6: # GAMESS US
                                coeff.setdefault("S", []).append( (float(temp[3]), float(temp[4])) )
                                coeff.setdefault("P", []).append( (float(temp[3]), float(temp[5])) )
                            else: # PC GAMESS
                                assert temp[6][-1] == temp[9][-1] == ')'
                                coeff.setdefault("S", []).append( (float(temp[3]), float(temp[6][:-1])) )
                                coeff.setdefault("P", []).append( (float(temp[3]), float(temp[9][:-1])) )
                        else:
                            if len(temp)==5: # GAMESS US
                                coeff.setdefault(sym, []).append( (float(temp[3]), float(temp[4])) )
                            else: # PC GAMESS
                                assert temp[6][-1] == ')'
                                coeff.setdefault(sym, []).append( (float(temp[3]), float(temp[6][:-1])) )
                        line = inputfile.next()
                    # either a blank or a continuation of the block
                    if sym == "L":
                        gbasis.append( ('S', coeff['S']))
                        gbasis.append( ('P', coeff['P']))
                    else:
                        gbasis.append( (sym, coeff[sym]))
                    line = inputfile.next()
                # either the start of the next block or the start of a new atom or
                # the end of the basis function section
                
                numtoadd = 1 + (shellgap / shellsize)
                shellcounter = shellno + shellsize
                for x in range(numtoadd):
                    self.gbasis.append(gbasis)

        if line.find("EIGENVECTORS") == 10 or line.find("MOLECULAR OBRITALS") == 10:
            # The details returned come from the *final* report of evalues and
            #   the last list of symmetries in the log file.
            # Should be followed by lines like this:
            #           ------------
            #           EIGENVECTORS
            #           ------------
            # 
            #                       1          2          3          4          5
            #                   -10.0162   -10.0161   -10.0039   -10.0039   -10.0029
            #                      BU         AG         BU         AG         AG  
            #     1  C  1  S    0.699293   0.699290  -0.027566   0.027799   0.002412
            #     2  C  1  S    0.031569   0.031361   0.004097  -0.004054  -0.000605
            #     3  C  1  X    0.000908   0.000632  -0.004163   0.004132   0.000619
            #     4  C  1  Y   -0.000019   0.000033   0.000668  -0.000651   0.005256
            #     5  C  1  Z    0.000000   0.000000   0.000000   0.000000   0.000000
            #     6  C  2  S   -0.699293   0.699290   0.027566   0.027799   0.002412
            #     7  C  2  S   -0.031569   0.031361  -0.004097  -0.004054  -0.000605
            #     8  C  2  X    0.000908  -0.000632  -0.004163  -0.004132  -0.000619
            #     9  C  2  Y   -0.000019  -0.000033   0.000668   0.000651  -0.005256
            #    10  C  2  Z    0.000000   0.000000   0.000000   0.000000   0.000000
            #    11  C  3  S   -0.018967  -0.019439   0.011799  -0.014884  -0.452328
            #    12  C  3  S   -0.007748  -0.006932   0.000680  -0.000695  -0.024917
            #    13  C  3  X    0.002628   0.002997   0.000018   0.000061  -0.003608
            # and so forth... with blanks lines between blocks of 5 orbitals each.
            # Warning! There are subtle differences between GAMESS-US and PC-GAMES
            #   in the formatting of the first four columns.
            #
            # Watch out for F orbitals...
            # PC GAMESS
            #   19  C   1 YZ   0.000000   0.000000   0.000000   0.000000   0.000000
            #   20  C    XXX   0.000000   0.000000   0.000000   0.000000   0.002249
            #   21  C    YYY   0.000000   0.000000  -0.025555   0.000000   0.000000
            #   22  C    ZZZ   0.000000   0.000000   0.000000   0.002249   0.000000
            #   23  C    XXY   0.000000   0.000000   0.001343   0.000000   0.000000
            # GAMESS US
            #   55  C  1 XYZ   0.000000   0.000000   0.000000   0.000000   0.000000
            #   56  C  1XXXX  -0.000014  -0.000067   0.000000   0.000000   0.000000
            #
            # This is fine for GeoOpt and SP, but may be weird for TD and Freq.

            # This is the stuff that we can read from these blocks.
            self.moenergies = [[]]
            self.mosyms = [[]]
            if not hasattr(self, "nmo"):
                self.nmo = self.nbasis
            self.mocoeffs = [numpy.zeros((self.nmo, self.nbasis), "d")]
            readatombasis = False
            if not hasattr(self, "atombasis"):
                self.atombasis = []
                self.aonames = []
                for i in range(self.natom):
                    self.atombasis.append([])
                self.aonames = []
                readatombasis = True

            dashes = inputfile.next()
            for base in range(0, self.nmo, 5):

                if self.progress:
                    self.updateprogress(inputfile, "Coefficients")

                line = inputfile.next()
                # Make sure that this section does not end prematurely - checked by regression test 2CO.ccsd.aug-cc-pVDZ.out.
                if line.strip() != "":
                    break;
                
                numbers = inputfile.next() # Eigenvector numbers.

                # Sometimes there are some blank lines here.
                while not line.strip():
                    line = inputfile.next()

                # Eigenvalues for these orbitals (in hartrees).
                try:
                    self.moenergies[0].extend([utils.convertor(float(x), "hartree", "eV") for x in line.split()])
                except:
                    self.logger.warning('MO section found but could not be parsed!')
                    break;

                # Orbital symmetries.
                line = inputfile.next()
                if line.strip():
                    self.mosyms[0].extend(map(self.normalisesym, line.split()))
                
                # Now we have nbasis lines.
                # Going to use the same method as for normalise_aonames()
                # to extract basis set information.
                p = re.compile("(\d+)\s*([A-Z][A-Z]?)\s*(\d+)\s*([A-Z]+)")
                oldatom = '0'
                i_atom = 0 # counter to keep track of n_atoms > 99
                flag_w = True # flag necessary to keep from adding 100's at wrong time

                for i in range(self.nbasis):
                    line = inputfile.next()

                    # If line is empty, break (ex. for FMO in exam37).
                    if not line.strip(): break

                    # Fill atombasis and aonames only first time around
                    if readatombasis and base == 0:
                        aonames = []
                        start = line[:17].strip()
                        m = p.search(start)
                        if m:
                            g = m.groups()
                            g2 = int(g[2]) # atom index in GAMESS file; changes to 0 after 99

                            # Check if we have moved to a hundred
                            # if so, increment the counter and add it to the parsed value
                            # There will be subsequent 0's as that atoms AO's are parsed
                            # so wait until the next atom is parsed before resetting flag
                            if g2 == 0 and flag_w:
                                i_atom = i_atom + 100
                                flag_w = False # handle subsequent AO's
                            if g2 != 0:
                                flag_w = True # reset flag 
                            g2 = g2 + i_atom

                            aoname = "%s%i_%s" % (g[1].capitalize(), g2, g[3])
                            oldatom = str(g2)
                            atomno = g2-1
                            orbno = int(g[0])-1
                        else: # For F orbitals, as shown above
                            g = [x.strip() for x in line.split()]
                            aoname = "%s%s_%s" % (g[1].capitalize(), oldatom, g[2])
                            atomno = int(oldatom)-1
                            orbno = int(g[0])-1
                        self.atombasis[atomno].append(orbno)
                        self.aonames.append(aoname)
                    coeffs = line[15:] # Strip off the crud at the start.
                    j = 0
                    while j*11+4 < len(coeffs):
                        self.mocoeffs[0][base+j, i] = float(coeffs[j * 11:(j + 1) * 11])
                        j += 1

            line = inputfile.next()
            # If it's restricted and no more properties:
            #  ...... END OF RHF/DFT CALCULATION ......
            # If there are more properties (DENSITY MATRIX):
            #               --------------
            #
            # If it's unrestricted we have:
            #
            #  ----- BETA SET ----- 
            #
            #          ------------
            #          EIGENVECTORS
            #          ------------
            #
            #                      1          2          3          4          5
            # ... and so forth.
            line = inputfile.next()
            if line[2:22] == "----- BETA SET -----":
                self.mocoeffs.append(numpy.zeros((self.nmo, self.nbasis), "d"))
                self.moenergies.append([])
                self.mosyms.append([])
                for i in range(4):
                    line = inputfile.next()
                for base in range(0, self.nmo, 5):
                    if self.progress:
                        self.updateprogress(inputfile, "Coefficients")

                    blank = inputfile.next()
                    line = inputfile.next() # Eigenvector no
                    line = inputfile.next()
                    self.moenergies[1].extend([utils.convertor(float(x), "hartree", "eV") for x in line.split()])
                    line = inputfile.next()
                    self.mosyms[1].extend(map(self.normalisesym, line.split()))
                    for i in range(self.nbasis):
                        line = inputfile.next()
                        temp = line[15:] # Strip off the crud at the start
                        j = 0
                        while j * 11 + 4 < len(temp):
                            self.mocoeffs[1][base+j, i] = float(temp[j * 11:(j + 1) * 11])
                            j += 1
                line = inputfile.next()
            self.moenergies = [numpy.array(x, "d") for x in self.moenergies]

        # Natural orbitals - presently support only CIS.
        # Looks basically the same as eigenvectors, without symmetry labels.
        if line[10:30] == "CIS NATURAL ORBITALS":

            self.nocoeffs = numpy.zeros((self.nmo, self.nbasis), "d")

            dashes = inputfile.next()
            for base in range(0, self.nmo, 5):

                blank = inputfile.next()
                numbers = inputfile.next() # Eigenvector numbers.

                # Eigenvalues for these natural orbitals (not in hartrees!).
                # Sometimes there are some blank lines before it.
                line = inputfile.next()
                while not line.strip():
                    line = inputfile.next()
                eigenvalues = line

                # Orbital symemtry labels are normally here for MO coefficients.
                line = inputfile.next()
                
                # Now we have nbasis lines with the coefficients.
                for i in range(self.nbasis):

                    line = inputfile.next()
                    coeffs = line[15:]
                    j = 0
                    while j*11+4 < len(coeffs):
                        self.nocoeffs[base+j, i] = float(coeffs[j * 11:(j + 1) * 11])
                        j += 1

        # We cannot trust this self.homos until we come to the phrase:
        #   SYMMETRIES FOR INITAL GUESS ORBITALS FOLLOW
        # which either is followed by "ALPHA" or "BOTH" at which point we can say
        # for certain that it is an un/restricted calculations.
        # Note that MCSCF calcs also print this search string, so make sure
        #   that self.homos does not exist yet.
        if line[1:28] == "NUMBER OF OCCUPIED ORBITALS" and not hasattr(self,'homos'):
            homos = [int(line.split()[-1])-1]
            line = inputfile.next()
            homos.append(int(line.split()[-1])-1)
            self.homos = numpy.array(homos, "i")

        
        if line.find("SYMMETRIES FOR INITIAL GUESS ORBITALS FOLLOW") >= 0:
            # Not unrestricted, so lop off the second index.
            # In case the search string above was not used (ex. FMO in exam38),
            #   we can try to use the next line which should also contain the
            #   number of occupied orbitals.
            if line.find("BOTH SET(S)") >= 0:
                nextline = inputfile.next()
                if "ORBITALS ARE OCCUPIED" in nextline:
                    homos = int(nextline.split()[0])-1
                    if hasattr(self,"homos"):
                        try:
                            assert self.homos[0] == homos
                        except AssertionError:
                            self.logger.warning("Number of occupied orbitals not consistent. This is normal for ECP and FMO jobs.")
                    else:
                        self.homos = [homos]
                self.homos = numpy.resize(self.homos, [1])

        # Set the total number of atoms, only once.
        # Normally GAMESS print TOTAL NUMBER OF ATOMS, however in some cases
        #   this is slightly different (ex. lower case for FMO in exam37).
        if not hasattr(self,"natom") and "NUMBER OF ATOMS" in line.upper():
            self.natom = int(line.split()[-1])
            
        if line.find("NUMBER OF CARTESIAN GAUSSIAN BASIS") == 1 or line.find("TOTAL NUMBER OF BASIS FUNCTIONS") == 1:
            # The first is from Julien's Example and the second is from Alexander's
            # I think it happens if you use a polar basis function instead of a cartesian one
            self.nbasis = int(line.strip().split()[-1])
                
        elif line.find("TOTAL NUMBER OF CONTAMINANTS DROPPED") >= 0:
            number = int(line.split()[-1])
            if hasattr(self, "nmo"):
                self.nmo -= number
            else:
                self.nmo = self.nbasis - number

        elif line.find("SPHERICAL HARMONICS KEPT IN THE VARIATION SPACE") >= 0:
            # Note that this line is present if ISPHER=1, e.g. for C_bigbasis
            self.nmo = int(line.strip().split()[-1])
            
        elif line.find("TOTAL NUMBER OF MOS IN VARIATION SPACE") == 1:
            # Note that this line is not always present, so by default
            # NBsUse is set equal to NBasis (see below).
            self.nmo = int(line.split()[-1])

        elif line.find("OVERLAP MATRIX") == 0 or line.find("OVERLAP MATRIX") == 1:
            # The first is for PC-GAMESS, the second for GAMESS
            # Read 1-electron overlap matrix
            if not hasattr(self, "aooverlaps"):
                self.aooverlaps = numpy.zeros((self.nbasis, self.nbasis), "d")
            else:
                self.logger.info("Reading additional aooverlaps...")
            base = 0
            while base < self.nbasis:
                if self.progress:
                    self.updateprogress(inputfile, "Overlap")

                blank = inputfile.next()
                line = inputfile.next() # Basis fn number
                blank = inputfile.next()
                for i in range(self.nbasis - base): # Fewer lines each time
                    line = inputfile.next()
                    temp = line.split()
                    for j in range(4, len(temp)):
                        self.aooverlaps[base+j-4, i+base] = float(temp[j])
                        self.aooverlaps[i+base, base+j-4] = float(temp[j])
                base += 5

        # ECP Pseudopotential information
        if "ECP POTENTIALS" in line:
            if not hasattr(self, "coreelectrons"):
                self.coreelectrons = [0]*self.natom
            dashes = inputfile.next()
            blank = inputfile.next()
            header = inputfile.next()
            while header.split()[0] == "PARAMETERS":
                name = header[17:25]
                atomnum = int(header[34:40])
                # The pseudopotnetial is given explicitely
                if header[40:50] == "WITH ZCORE":
                    zcore = int(header[50:55])
                    lmax = int(header[63:67])
                    self.coreelectrons[atomnum-1] = zcore
                # The pseudopotnetial is copied from another atom
                if header[40:55] == "ARE THE SAME AS":
                    atomcopy = int(header[60:])
                    self.coreelectrons[atomnum-1] = self.coreelectrons[atomcopy-1]
                line = inputfile.next()
                while line.split() <> []:
                    line = inputfile.next()
                header = inputfile.next()

        # This was used before refactoring the parser, geotargets was set here after parsing.
        #if not hasattr(self, "geotargets"):
        #    opttol = 1e-4
        #    self.geotargets = numpy.array([opttol, 3. / opttol], "d")
        #if hasattr(self,"geovalues"): self.geovalues = numpy.array(self.geovalues, "d")

        # This is quite simple to parse, but some files seem to print certain
        #   lines twice, repeating the populations without charges.
        # Now, unrestricted calculations are bit tricky, since GAMESS-US prints
        #   populations for both alpha and beta orbitals in the same format
        #   and with the same title, but it still prints the charges only
        #   at the very end. So, check for the number of columns in the header.
        if "TOTAL MULLIKEN AND LOWDIN ATOMIC POPULATIONS" in line:

            if not hasattr(self, "atomcharges"):
                self.atomcharges = {}

            header = inputfile.next()
            line = inputfile.next()

            double = line.strip()
            if double:
                header = inputfile.next()
                skip = inputfile.next()
                line = inputfile.next()

            # Only go further if the header had five columns, which should
            #   be the case when both populations and charges are printed.
            if not header.split() == 5:
                return
            
            mulliken, lowdin = [], []
            while line.strip():
                mulliken.append(float(line.split()[3]))
                lowdin.append(float(line.split()[5]))
                line = inputfile.next()
                if line.strip() and double:
                    line = inputfile.next()
            self.atomcharges["mulliken"] = mulliken
            self.atomcharges["lowdin"] = lowdin

        
if __name__ == "__main__":
    import doctest, gamessparser, sys
    if len(sys.argv) == 1:
        doctest.testmod(gamessparser, verbose=False)

    if len(sys.argv) >= 2:
        parser = gamessparser.GAMESS(sys.argv[1])
        data = parser.parse()

    if len(sys.argv) > 2:
        for i in range(len(sys.argv[2:])):
            if hasattr(data, sys.argv[2 + i]):
                print getattr(data, sys.argv[2 + i])

=======
# This file is part of cclib (http://cclib.sf.net), a library for parsing
# and interpreting the results of computational chemistry packages.
#
# Copyright (C) 2006, the cclib development team
#
# The library is free software, distributed under the terms of
# the GNU Lesser General Public version 2.1 or later. You should have
# received a copy of the license along with cclib. You can also access
# the full license online at http://www.gnu.org/copyleft/lgpl.html.

import re

import numpy

from . import logfileparser
from . import utils


class GAMESS(logfileparser.Logfile):
    """A GAMESS log file."""
    SCFRMS, SCFMAX, SCFENERGY = list(range(3)) # Used to index self.scftargets[]
    def __init__(self, *args, **kwargs):

        # Call the __init__ method of the superclass
        super(GAMESS, self).__init__(logname="GAMESS", *args, **kwargs)

    def __str__(self):
        """Return a string representation of the object."""
        return "GAMESS log file %s" % (self.filename)

    def __repr__(self):
        """Return a representation of the object."""
        return 'GAMESS("%s")' % (self.filename)

    def normalisesym(self, label):
        """Normalise the symmetries used by GAMESS.

        To normalise, two rules need to be applied:
        (1) Occurences of U/G in the 2/3 position of the label
            must be lower-cased
        (2) Two single quotation marks must be replaced by a double

        >>> t = GAMESS("dummyfile").normalisesym
        >>> labels = ['A', 'A1', 'A1G', "A'", "A''", "AG"]
        >>> answers = map(t, labels)
        >>> print answers
        ['A', 'A1', 'A1g', "A'", 'A"', 'Ag']
        """
        if label[1:] == "''":
            end = '"'
        else:
            end = label[1:].replace("U", "u").replace("G", "g")
        return label[0] + end

    def before_parsing(self):

        self.firststdorient = True # Used to decide whether to wipe the atomcoords clean
        self.geooptfinished = False # Used to avoid extracting the final geometry twice
        self.cihamtyp = "none" # Type of CI Hamiltonian: saps or dets.
        self.scftype = "none" # Type of SCF calculation: BLYP, RHF, ROHF, etc.
    
    def extract(self, inputfile, line):
        """Extract information from the file object inputfile."""

        if line [1:12] == "INPUT CARD>":
            return

        # We are looking for this line:
        #           PARAMETERS CONTROLLING GEOMETRY SEARCH ARE
        #           ...
        #           OPTTOL = 1.000E-04          RMIN   = 1.500E-03
        if line[10:18] == "OPTTOL =":
            if not hasattr(self, "geotargets"):
                opttol = float(line.split()[2])
                self.geotargets = numpy.array([opttol, 3. / opttol], "d")
                        
        if line.find("FINAL") == 1:
            if not hasattr(self, "scfenergies"):
                self.scfenergies = []
        # Has to deal with such lines as:
        #  FINAL R-B3LYP ENERGY IS     -382.0507446475 AFTER  10 ITERATIONS
        #  FINAL ENERGY IS     -379.7594673378 AFTER   9 ITERATIONS
        # ...so take the number after the "IS"
            temp = line.split()
            self.scfenergies.append(utils.convertor(float(temp[temp.index("IS") + 1]), "hartree", "eV"))

        # Total energies after Moller-Plesset corrections
        if (line.find("RESULTS OF MOLLER-PLESSET") >= 0 or
            line[6:37] == "SCHWARZ INEQUALITY TEST SKIPPED"):
            # Output looks something like this:
            # RESULTS OF MOLLER-PLESSET 2ND ORDER CORRECTION ARE
            #         E(0)=      -285.7568061536
            #         E(1)=         0.0
            #         E(2)=        -0.9679419329
            #       E(MP2)=      -286.7247480864
            # where E(MP2) = E(0) + E(2)
            #
            # with GAMESS-US 12 Jan 2009 (R3) the preceding text is different:
            ##      DIRECT 4-INDEX TRANSFORMATION 
            ##      SCHWARZ INEQUALITY TEST SKIPPED          0 INTEGRAL BLOCKS
            ##                     E(SCF)=       -76.0088477471
            ##                       E(2)=        -0.1403745370
            ##                     E(MP2)=       -76.1492222841            
            if not hasattr(self, "mpenergies"):
                self.mpenergies = []
            # Each iteration has a new print-out
            self.mpenergies.append([])
            # GAMESS-US presently supports only second order corrections (MP2)
            # PC GAMESS also has higher levels (3rd and 4th), with different output
            # Only the highest level MP4 energy is gathered (SDQ or SDTQ)            
            while re.search("DONE WITH MP(\d) ENERGY", line) is None:
                line = next(inputfile)
                if len(line.split()) > 0:
                    # Only up to MP2 correction
                    if line.split()[0] == "E(MP2)=":
                        mp2energy = float(line.split()[1])
                        self.mpenergies[-1].append(utils.convertor(mp2energy, "hartree", "eV"))
                    # MP2 before higher order calculations
                    if line.split()[0] == "E(MP2)":
                        mp2energy = float(line.split()[2])
                        self.mpenergies[-1].append(utils.convertor(mp2energy, "hartree", "eV"))
                    if line.split()[0] == "E(MP3)":
                        mp3energy = float(line.split()[2])
                        self.mpenergies[-1].append(utils.convertor(mp3energy, "hartree", "eV"))
                    if line.split()[0] in ["E(MP4-SDQ)", "E(MP4-SDTQ)"]:
                        mp4energy = float(line.split()[2])
                        self.mpenergies[-1].append(utils.convertor(mp4energy, "hartree", "eV"))

        # Total energies after Coupled Cluster calculations
        # Only the highest Coupled Cluster level result is gathered
        if line[12:23] == "CCD ENERGY:":
            if not hasattr(self, "ccenergies"):
                self.ccenergies = []
            ccenergy = float(line.split()[2])
            self.ccenergies.append(utils.convertor(ccenergy, "hartree", "eV"))
        if line.find("CCSD") >= 0 and line.split()[0:2] == ["CCSD", "ENERGY:"]:
            if not hasattr(self, "ccenergies"):
                self.ccenergies = []
            ccenergy = float(line.split()[2])
            line = next(inputfile)
            if line[8:23] == "CCSD[T] ENERGY:":
                ccenergy = float(line.split()[2])
                line = next(inputfile)
                if line[8:23] == "CCSD(T) ENERGY:":
                    ccenergy = float(line.split()[2])
            self.ccenergies.append(utils.convertor(ccenergy, "hartree", "eV"))
        # Also collect MP2 energies, which are always calculated before CC
        if line [8:23] == "MBPT(2) ENERGY:":
            if not hasattr(self, "mpenergies"):
                self.mpenergies = []
            self.mpenergies.append([])
            mp2energy = float(line.split()[2])
            self.mpenergies[-1].append(utils.convertor(mp2energy, "hartree", "eV"))

        # Extract charge and multiplicity
        if line[1:19] == "CHARGE OF MOLECULE":
            self.charge = int(line.split()[-1])
            self.mult = int(next(inputfile).split()[-1])

        # etenergies (used only for CIS runs now)
        if "EXCITATION ENERGIES" in line and line.find("DONE WITH") < 0:
            if not hasattr(self, "etenergies"):
                self.etenergies = []
            header = next(inputfile).rstrip()
            get_etosc = False
            if header.endswith("OSC. STR."):
                # water_cis_dets.out does not have the oscillator strength
                # in this table...it is extracted from a different section below
                get_etosc = True
                self.etoscs = []
            dashes = next(inputfile)
            line = next(inputfile)
            broken = line.split()
            while len(broken) > 0:
                # Take hartree value with more numbers, and convert.
                # Note that the values listed after this are also less exact!
                etenergy = float(broken[1])
                self.etenergies.append(utils.convertor(etenergy, "hartree", "cm-1"))
                if get_etosc:
                    etosc = float(broken[-1])
                    self.etoscs.append(etosc)
                broken = next(inputfile).split()

        # Detect the CI hamiltonian type, if applicable.
        # Should always be detected if CIS is done.
        if line[8:64] == "RESULTS FROM SPIN-ADAPTED ANTISYMMETRIZED PRODUCT (SAPS)":
            self.cihamtyp = "saps"
        if line[8:64] == "RESULTS FROM DETERMINANT BASED ATOMIC ORBITAL CI-SINGLES":
            self.cihamtyp = "dets"

        # etsecs (used only for CIS runs for now)
        if line[1:14] == "EXCITED STATE":
            if not hasattr(self, 'etsecs'):
                self.etsecs = []
            if not hasattr(self, 'etsyms'):
                self.etsyms = []
            statenumber = int(line.split()[2])
            spin = int(float(line.split()[7]))
            if spin == 0:
                sym = "Singlet"
            if spin == 1:
                sym = "Triplet"
            sym += '-' + line.split()[-1]
            self.etsyms.append(sym)
            # skip 5 lines
            for i in range(5):
                line = next(inputfile)
            line = next(inputfile)
            CIScontribs = []
            while line.strip()[0] != "-":
                MOtype = 0
                # alpha/beta are specified for hamtyp=dets
                if self.cihamtyp == "dets":
                    if line.split()[0] == "BETA":
                        MOtype = 1
                fromMO = int(line.split()[-3])-1
                toMO = int(line.split()[-2])-1
                coeff = float(line.split()[-1])
                # With the SAPS hamiltonian, the coefficients are multiplied
                #   by sqrt(2) so that they normalize to 1.
                # With DETS, both alpha and beta excitations are printed.
                # if self.cihamtyp == "saps":
                #    coeff /= numpy.sqrt(2.0)
                CIScontribs.append([(fromMO,MOtype),(toMO,MOtype),coeff])
                line = next(inputfile)
            self.etsecs.append(CIScontribs)

        # etoscs (used only for CIS runs now)
        if line[1:50] == "TRANSITION FROM THE GROUND STATE TO EXCITED STATE":
            if not hasattr(self, "etoscs"):
                self.etoscs = []
            statenumber = int(line.split()[-1])
            # skip 7 lines
            for i in range(8):
                line = next(inputfile)
            strength = float(line.split()[3])
            self.etoscs.append(strength)

        # TD-DFT for GAMESS-US.
        # The format for excitations has changed a bit between 2007 and 2012.
        # Original format parser was written for:
        #
        #          -------------------
        #          TRIPLET EXCITATIONS
        #          -------------------
        #
        # STATE #   1  ENERGY =    3.027228 EV
        # OSCILLATOR STRENGTH =    0.000000
        #        DRF    COEF       OCC      VIR
        #        ---    ----       ---      ---
        #         35 -1.105383     35  ->   36
        #         69 -0.389181     34  ->   37
        #        103 -0.405078     33  ->   38
        #        137  0.252485     32  ->   39
        #        168 -0.158406     28  ->   40
        #
        # STATE #   2  ENERGY =    4.227763 EV
        # ...
        #
        # Here is the corresponding 2012 version:
        #
        #          -------------------
        #          TRIPLET EXCITATIONS
        #          -------------------
        #
        # STATE #   1  ENERGY =    3.027297 EV
        # OSCILLATOR STRENGTH =    0.000000
        # LAMBDA DIAGNOSTIC   =    0.925 (RYDBERG/CHARGE TRANSFER CHARACTER)
        # SYMMETRY OF STATE   =    A   
        #                 EXCITATION  DE-EXCITATION
        #     OCC     VIR  AMPLITUDE      AMPLITUDE
        #      I       A     X(I->A)        Y(A->I)
        #     ---     ---   --------       --------
        #     35      36   -0.929190      -0.176167
        #     34      37   -0.279823      -0.109414
        # ...
        #
        # We discern these two by the presence of the arrow in the old version.
        #
        # The "LET EXCITATIONS" pattern used below catches both
        # singlet and triplet excitations output.
        if line[14:29] == "LET EXCITATIONS":

            self.etenergies = []
            self.etoscs = []
            self.etsecs = []
            etsyms = []

            minuses = next(inputfile)
            blanks = next(inputfile)

            # Loop while states are still being printed.
            line = next(inputfile)
            while line[1:6] == "STATE":

                if self.progress:
                    self.updateprogress(inputfile, "Excited States")

                etenergy = utils.convertor(float(line.split()[-2]), "eV", "cm-1")
                etoscs = float(next(inputfile).split()[-1])
                self.etenergies.append(etenergy)
                self.etoscs.append(etoscs)

                # Symmetry is not always present, especially in old versions.
                # Newer versions, on the other hand, can also provide a line
                # with lambda diagnostic and some extra headers.
                line = next(inputfile)
                if "LAMBDA DIAGNOSTIC" in line:
                    line = next(inputfile)
                if "SYMMETRY" in line:
                    etsyms.append(line.split()[-1])
                    line = next(inputfile)
                if "EXCITATION" in line and "DE-EXCITATION" in line:
                    line = next(inputfile)
                if line.count("AMPLITUDE") == 2:
                    line = next(inputfile)

                minuses = next(inputfile)
                CIScontribs = []
                line = next(inputfile)
                while line.strip():
                    cols = line.split()
                    if "->" in line:
                        i_occ_vir = [2, 4]
                        i_coeff = 1
                        
                    else:
                        i_occ_vir = [0, 1]
                        i_coeff = 2
                    fromMO, toMO = [int(cols[i]) - 1 for i in i_occ_vir]
                    coeff = float(cols[i_coeff])
                    CIScontribs.append([(fromMO, 0), (toMO, 0), coeff])
                    line = next(inputfile)
                self.etsecs.append(CIScontribs)
                line = next(inputfile)

            # The symmetries are not always present.
            if etsyms:
                self.etsyms = etsyms
         
        # Maximum and RMS gradients.
        if "MAXIMUM GRADIENT" in line or "RMS GRADIENT" in line:

            parts = line.split()

            # Avoid parsing the following...
            
            ## YOU SHOULD RESTART "OPTIMIZE" RUNS WITH THE COORDINATES
            ## WHOSE ENERGY IS LOWEST.  RESTART "SADPOINT" RUNS WITH THE
            ## COORDINATES WHOSE RMS GRADIENT IS SMALLEST.  THESE ARE NOT
            ## ALWAYS THE LAST POINT COMPUTED!            

            if parts[0] not in ["MAXIMUM", "RMS", "(1)"]:
                return

            if not hasattr(self, "geovalues"):
                self.geovalues = []

            # Newer versions (around 2006) have both maximum and RMS on one line:
            #       MAXIMUM GRADIENT =  0.0531540    RMS GRADIENT = 0.0189223
            if len(parts) == 8:
                maximum = float(parts[3])
                rms = float(parts[7])
            
            # In older versions of GAMESS, this spanned two lines, like this:
            #       MAXIMUM GRADIENT =    0.057578167
            #           RMS GRADIENT =    0.027589766
            if len(parts) == 4:
                maximum = float(parts[3])
                line = next(inputfile)
                parts = line.split()
                rms = float(parts[3])


            # FMO also prints two final one- and two-body gradients (see exam37):
            #   (1) MAXIMUM GRADIENT =  0.0531540    RMS GRADIENT = 0.0189223
            if len(parts) == 9:
                maximum = float(parts[4])
                rms = float(parts[8])

            self.geovalues.append([maximum, rms])

        if line[11:50] == "ATOMIC                      COORDINATES":
            # This is the input orientation, which is the only data available for
            # SP calcs, but which should be overwritten by the standard orientation
            # values, which is the only information available for all geoopt cycles.
            if not hasattr(self, "atomcoords"):
                self.atomcoords = []
                self.atomnos = []
            line = next(inputfile)
            atomcoords = []
            atomnos = []
            line = next(inputfile)
            while line.strip():
                temp = line.strip().split()
                atomcoords.append([utils.convertor(float(x), "bohr", "Angstrom") for x in temp[2:5]])
                atomnos.append(int(round(float(temp[1])))) # Don't use the atom name as this is arbitary
                line = next(inputfile)
            self.atomnos = numpy.array(atomnos, "i")
            self.atomcoords.append(atomcoords)

        if line[12:40] == "EQUILIBRIUM GEOMETRY LOCATED":
            # Prevent extraction of the final geometry twice
            self.geooptfinished = True
        
        if line[1:29] == "COORDINATES OF ALL ATOMS ARE" and not self.geooptfinished:
            # This is the standard orientation, which is the only coordinate
            # information available for all geometry optimisation cycles.
            # The input orientation will be overwritten if this is a geometry optimisation
            # We assume that a previous Input Orientation has been found and
            # used to extract the atomnos
            if self.progress:
                self.updateprogress(inputfile, "Coordinates")

            if self.firststdorient:
                self.firststdorient = False
                # Wipes out the single input coordinate at the start of the file
                self.atomcoords = []
                
            line = next(inputfile)
            hyphens = next(inputfile)

            atomcoords = []
            line = next(inputfile)                

            for i in range(self.natom):
                temp = line.strip().split()
                atomcoords.append(list(map(float, temp[2:5])))
                line = next(inputfile)
            self.atomcoords.append(atomcoords)
        
        # Section with SCF information.
        #
        # The space at the start of the search string is to differentiate from MCSCF.
        # Everything before the search string is stored as the type of SCF.
        # SCF types may include: BLYP, RHF, ROHF, UHF, etc.
        #
        # For example, in exam17 the section looks like this (note that this is GVB):
        #          ------------------------
        #          ROHF-GVB SCF CALCULATION
        #          ------------------------
        # GVB STEP WILL USE    119875 WORDS OF MEMORY.
        #
        #     MAXIT=  30   NPUNCH= 2   SQCDF TOL=1.0000E-05
        #     NUCLEAR ENERGY=        6.1597411978
        #     EXTRAP=T   DAMP=F   SHIFT=F   RSTRCT=F   DIIS=F  SOSCF=F
        #
        # ITER EX     TOTAL ENERGY       E CHANGE        SQCDF       DIIS ERROR
        #   0  0      -38.298939963   -38.298939963   0.131784454   0.000000000
        #   1  1      -38.332044339    -0.033104376   0.026019716   0.000000000
        # ... and will be terminated by a blank line.
        if line.rstrip()[-16:] == " SCF CALCULATION":

            # Remember the type of SCF.
            self.scftype = line.strip()[:-16]

            dashes = next(inputfile)

            while line [:5] != " ITER":

                if self.progress:
                    self.updateprogress(inputfile, "Attributes")

                # GVB uses SQCDF for checking convergence (for example in exam17).
                if "GVB" in self.scftype and "SQCDF TOL=" in line:
                    scftarget = float(line.split("=")[-1])

                # Normally however the density is used as the convergence criterium.
                # Deal with various versions:
                #   (GAMESS VERSION = 12 DEC 2003)
                #     DENSITY MATRIX CONV=  2.00E-05  DFT GRID SWITCH THRESHOLD=  3.00E-04
                #   (GAMESS VERSION = 22 FEB 2006)
                #     DENSITY MATRIX CONV=  1.00E-05
                #   (PC GAMESS version 6.2, Not DFT?)
                #     DENSITY CONV=  1.00E-05
                elif "DENSITY CONV" in line or "DENSITY MATRIX CONV" in line:
                    scftarget = float(line.split()[-1])

                line = next(inputfile)

            if not hasattr(self, "scftargets"):
                self.scftargets = []

            self.scftargets.append([scftarget])

            if not hasattr(self,"scfvalues"):
                self.scfvalues = []

            line = next(inputfile)

            # Normally the iteration print in 6 columns.
            # For ROHF, however, it is 5 columns, thus this extra parameter.
            if "ROHF" in self.scftype:
                valcol = 4
            else:
                valcol = 5

            # SCF iterations are terminated by a blank line.
            # The first four characters usually contains the step number.
            # However, lines can also contain messages, including:
            #   * * *   INITIATING DIIS PROCEDURE   * * *
            #   CONVERGED TO SWOFF, SO DFT CALCULATION IS NOW SWITCHED ON
            #   DFT CODE IS SWITCHING BACK TO THE FINER GRID
            values = []
            while line.strip():
                try:
                    temp = int(line[0:4])
                except ValueError:
                    pass
                else:
                    values.append([float(line.split()[valcol])])
                line = next(inputfile)
            self.scfvalues.append(values)

        # Extract normal coordinate analysis, including vibrational frequencies (vibfreq),
        # IT intensities (vibirs) and displacements (vibdisps).
        #
        # This section typically looks like the following in GAMESS-US:
        #
        # MODES 1 TO 6 ARE TAKEN AS ROTATIONS AND TRANSLATIONS.
        #
        #     FREQUENCIES IN CM**-1, IR INTENSITIES IN DEBYE**2/AMU-ANGSTROM**2,
        #     REDUCED MASSES IN AMU.
        #
        #                          1           2           3           4           5
        #       FREQUENCY:        52.49       41.45       17.61        9.23       10.61  
        #    REDUCED MASS:      3.92418     3.77048     5.43419     6.44636     5.50693
        #    IR INTENSITY:      0.00013     0.00001     0.00004     0.00000     0.00003
        #
        # ...or in the case of a numerical Hessian job...
        #
        # MODES 1 TO 5 ARE TAKEN AS ROTATIONS AND TRANSLATIONS.
        #
        #     FREQUENCIES IN CM**-1, IR INTENSITIES IN DEBYE**2/AMU-ANGSTROM**2,
        #     REDUCED MASSES IN AMU.
        #
        #                          1           2           3           4           5
        #       FREQUENCY:         0.05        0.03        0.03       30.89       30.94  
        #    REDUCED MASS:      8.50125     8.50137     8.50136     1.06709     1.06709
        #       
        # ...whereas PC-GAMESS has...
        #
        # MODES 1 TO 6 ARE TAKEN AS ROTATIONS AND TRANSLATIONS.
        #
        #     FREQUENCIES IN CM**-1, IR INTENSITIES IN DEBYE**2/AMU-ANGSTROM**2
        #
        #                          1           2           3           4           5
        #       FREQUENCY:         5.89        1.46        0.01        0.01        0.01  
        #    IR INTENSITY:      0.00000     0.00000     0.00000     0.00000     0.00000
        #
        # If Raman is present we have (for PC-GAMESS)...
        #
        # MODES 1 TO 6 ARE TAKEN AS ROTATIONS AND TRANSLATIONS.
        #
        #     FREQUENCIES IN CM**-1, IR INTENSITIES IN DEBYE**2/AMU-ANGSTROM**2
        #     RAMAN INTENSITIES IN ANGSTROM**4/AMU, DEPOLARIZATIONS ARE DIMENSIONLESS
        #
        #                          1           2           3           4           5
        #       FREQUENCY:         5.89        1.46        0.04        0.03        0.01  
        #    IR INTENSITY:      0.00000     0.00000     0.00000     0.00000     0.00000
        # RAMAN INTENSITY:       12.675       1.828       0.000       0.000       0.000
        #  DEPOLARIZATION:        0.750       0.750       0.124       0.009       0.750
        #
        # If GAMESS-US or PC-GAMESS has not reached the stationary point we have
        # and additional warning, repeated twice, like so (see n_water.log for an example):
        #
        #     *******************************************************
        #     * THIS IS NOT A STATIONARY POINT ON THE MOLECULAR PES *
        #     *     THE VIBRATIONAL ANALYSIS IS NOT VALID !!!       *
        #     *******************************************************
        #
        # There can also be additional warnings about the selection of modes, for example:
        #
        # * * * WARNING, MODE 6 HAS BEEN CHOSEN AS A VIBRATION
        #          WHILE MODE12 IS ASSUMED TO BE A TRANSLATION/ROTATION.
        # PLEASE VERIFY THE PROGRAM'S DECISION MANUALLY!
        #
        if "NORMAL COORDINATE ANALYSIS IN THE HARMONIC APPROXIMATION" in line:

            self.vibfreqs = []
            self.vibirs = []
            self.vibdisps = []

            # Need to get to the modes line, which is often preceeded by
            # a list of atomic weights and some possible warnings.
            # Pass the warnings to the logger if they are there.
            while not "MODES" in line:
                if self.progress:
                    self.updateprogress(inputfile, "Frequency Information")

                line = next(inputfile)
                if "THIS IS NOT A STATIONARY POINT" in line:
                    msg = "\n   This is not a stationary point on the molecular PES"
                    msg += "\n   The vibrational analysis is not valid!!!"
                    self.logger.warning(msg)
                if "* * * WARNING, MODE" in line:
                    line1 = line.strip()
                    line2 = next(inputfile).strip()
                    line3 = next(inputfile).strip()
                    self.logger.warning("\n   " + "\n   ".join((line1,line2,line3)))

            # In at least one case (regression zolm_dft3a.log) for older version of GAMESS-US,
            # the header concerning the range of nodes is formatted wrong and can look like so:
            # MODES 9 TO14 ARE TAKEN AS ROTATIONS AND TRANSLATIONS.
            #  ... although it's unclear whether this happens for all two-digit values.
            startrot = int(line.split()[1])
            if len(line.split()[2]) == 2:
                endrot = int(line.split()[3])
            else:
                endrot = int(line.split()[2][2:])

            blank = next(inputfile)
            line = next(inputfile)

            # Continue down to the first frequencies
            while not line.strip() or not line.startswith("                          1"):
                line = next(inputfile)

            while not "SAYVETZ" in line:
                if self.progress:
                    self.updateprogress(inputfile, "Frequency Information")

                # Note: there may be imaginary frequencies like this (which we make negative):
                #       FREQUENCY:       825.18 I    111.53       12.62       10.70        0.89
                #
                # A note for debuggers: some of these frequencies will be removed later,
                # assumed to be translations or rotations (see startrot/endrot above).
                for col in next(inputfile).split()[1:]:
                    if col == "I":
                        self.vibfreqs[-1] *= -1
                    else:
                        self.vibfreqs.append(float(col))

                line = next(inputfile)

                # Skip the symmetry (appears in newer versions), fixes bug #3476063.
                if line.find("SYMMETRY") >= 0:
                    line = next(inputfile)

                # Skip the reduced mass (not always present).
                if line.find("REDUCED") >= 0:
                    line = next(inputfile)

                # Not present in numerical Hessian calculations.
                if line.find("IR INTENSITY") >= 0:
                    irIntensity = map(float, line.strip().split()[2:])
                    self.vibirs.extend([utils.convertor(x, "Debye^2/amu-Angstrom^2", "km/mol") for x in irIntensity])
                    line = next(inputfile)

                # Read in Raman vibrational intensities if present.
                if line.find("RAMAN") >= 0:
                    if not hasattr(self,"vibramans"):
                        self.vibramans = []
                    ramanIntensity = line.strip().split()
                    self.vibramans.extend(list(map(float, ramanIntensity[2:])))
                    depolar = next(inputfile)
                    line = next(inputfile)

                # This line seems always to be blank.
                assert line == blank

                # Extract the Cartesian displacement vectors.
                p = [ [], [], [], [], [] ]
                for j in range(self.natom):
                    q = [ [], [], [], [], [] ]
                    for coord in "xyz":
                        line = next(inputfile)[21:]
                        cols = list(map(float, line.split()))
                        for i, val in enumerate(cols):
                            q[i].append(val)
                    for k in range(len(cols)):
                        p[k].append(q[k])
                self.vibdisps.extend(p[:len(cols)])

                # Skip the Sayvetz stuff at the end.
                for j in range(10):
                    line = next(inputfile)
                
                blank = next(inputfile)
                line = next(inputfile)
            
            # Exclude rotations and translations.
            self.vibfreqs = numpy.array(self.vibfreqs[:startrot-1]+self.vibfreqs[endrot:], "d")
            self.vibirs = numpy.array(self.vibirs[:startrot-1]+self.vibirs[endrot:], "d")
            self.vibdisps = numpy.array(self.vibdisps[:startrot-1]+self.vibdisps[endrot:], "d")
            if hasattr(self, "vibramans"):
                self.vibramans = numpy.array(self.vibramans[:startrot-1]+self.vibramans[endrot:], "d")

        if line[5:21] == "ATOMIC BASIS SET":
            self.gbasis = []
            line = next(inputfile)
            while line.find("SHELL")<0:
                line = next(inputfile)
            blank = next(inputfile)
            atomname = next(inputfile)
            # shellcounter stores the shell no of the last shell
            # in the previous set of primitives
            shellcounter = 1
            while line.find("TOTAL NUMBER")<0:
                blank = next(inputfile)
                line = next(inputfile)
                shellno = int(line.split()[0])
                shellgap = shellno - shellcounter
                gbasis = [] # Stores basis sets on one atom
                shellsize = 0
                while len(line.split())!=1 and line.find("TOTAL NUMBER")<0:
                    shellsize += 1
                    coeff = {}
                    # coefficients and symmetries for a block of rows
                    while line.strip():
                        temp = line.strip().split()
                        sym = temp[1]
                        assert sym in ['S', 'P', 'D', 'F', 'G', 'L']
                        if sym == "L": # L refers to SP
                            if len(temp)==6: # GAMESS US
                                coeff.setdefault("S", []).append( (float(temp[3]), float(temp[4])) )
                                coeff.setdefault("P", []).append( (float(temp[3]), float(temp[5])) )
                            else: # PC GAMESS
                                assert temp[6][-1] == temp[9][-1] == ')'
                                coeff.setdefault("S", []).append( (float(temp[3]), float(temp[6][:-1])) )
                                coeff.setdefault("P", []).append( (float(temp[3]), float(temp[9][:-1])) )
                        else:
                            if len(temp)==5: # GAMESS US
                                coeff.setdefault(sym, []).append( (float(temp[3]), float(temp[4])) )
                            else: # PC GAMESS
                                assert temp[6][-1] == ')'
                                coeff.setdefault(sym, []).append( (float(temp[3]), float(temp[6][:-1])) )
                        line = next(inputfile)
                    # either a blank or a continuation of the block
                    if sym == "L":
                        gbasis.append( ('S', coeff['S']))
                        gbasis.append( ('P', coeff['P']))
                    else:
                        gbasis.append( (sym, coeff[sym]))
                    line = next(inputfile)
                # either the start of the next block or the start of a new atom or
                # the end of the basis function section
                
                numtoadd = 1 + (shellgap // shellsize)
                shellcounter = shellno + shellsize
                for x in range(numtoadd):
                    self.gbasis.append(gbasis)

        if line.find("EIGENVECTORS") == 10 or line.find("MOLECULAR OBRITALS") == 10:
            # The details returned come from the *final* report of evalues and
            #   the last list of symmetries in the log file.
            # Should be followed by lines like this:
            #           ------------
            #           EIGENVECTORS
            #           ------------
            # 
            #                       1          2          3          4          5
            #                   -10.0162   -10.0161   -10.0039   -10.0039   -10.0029
            #                      BU         AG         BU         AG         AG  
            #     1  C  1  S    0.699293   0.699290  -0.027566   0.027799   0.002412
            #     2  C  1  S    0.031569   0.031361   0.004097  -0.004054  -0.000605
            #     3  C  1  X    0.000908   0.000632  -0.004163   0.004132   0.000619
            #     4  C  1  Y   -0.000019   0.000033   0.000668  -0.000651   0.005256
            #     5  C  1  Z    0.000000   0.000000   0.000000   0.000000   0.000000
            #     6  C  2  S   -0.699293   0.699290   0.027566   0.027799   0.002412
            #     7  C  2  S   -0.031569   0.031361  -0.004097  -0.004054  -0.000605
            #     8  C  2  X    0.000908  -0.000632  -0.004163  -0.004132  -0.000619
            #     9  C  2  Y   -0.000019  -0.000033   0.000668   0.000651  -0.005256
            #    10  C  2  Z    0.000000   0.000000   0.000000   0.000000   0.000000
            #    11  C  3  S   -0.018967  -0.019439   0.011799  -0.014884  -0.452328
            #    12  C  3  S   -0.007748  -0.006932   0.000680  -0.000695  -0.024917
            #    13  C  3  X    0.002628   0.002997   0.000018   0.000061  -0.003608
            # and so forth... with blanks lines between blocks of 5 orbitals each.
            # Warning! There are subtle differences between GAMESS-US and PC-GAMES
            #   in the formatting of the first four columns.
            #
            # Watch out for F orbitals...
            # PC GAMESS
            #   19  C   1 YZ   0.000000   0.000000   0.000000   0.000000   0.000000
            #   20  C    XXX   0.000000   0.000000   0.000000   0.000000   0.002249
            #   21  C    YYY   0.000000   0.000000  -0.025555   0.000000   0.000000
            #   22  C    ZZZ   0.000000   0.000000   0.000000   0.002249   0.000000
            #   23  C    XXY   0.000000   0.000000   0.001343   0.000000   0.000000
            # GAMESS US
            #   55  C  1 XYZ   0.000000   0.000000   0.000000   0.000000   0.000000
            #   56  C  1XXXX  -0.000014  -0.000067   0.000000   0.000000   0.000000
            #
            # This is fine for GeoOpt and SP, but may be weird for TD and Freq.

            # This is the stuff that we can read from these blocks.
            self.moenergies = [[]]
            self.mosyms = [[]]
            if not hasattr(self, "nmo"):
                self.nmo = self.nbasis
            self.mocoeffs = [numpy.zeros((self.nmo, self.nbasis), "d")]
            readatombasis = False
            if not hasattr(self, "atombasis"):
                self.atombasis = []
                self.aonames = []
                for i in range(self.natom):
                    self.atombasis.append([])
                self.aonames = []
                readatombasis = True

            dashes = next(inputfile)
            for base in range(0, self.nmo, 5):

                if self.progress:
                    self.updateprogress(inputfile, "Coefficients")

                line = next(inputfile)
                # Make sure that this section does not end prematurely - checked by regression test 2CO.ccsd.aug-cc-pVDZ.out.
                if line.strip() != "":
                    break;
                
                numbers = next(inputfile) # Eigenvector numbers.

                # Sometimes there are some blank lines here.
                while not line.strip():
                    line = next(inputfile)

                # Eigenvalues for these orbitals (in hartrees).
                try:
                    self.moenergies[0].extend([utils.convertor(float(x), "hartree", "eV") for x in line.split()])
                except:
                    self.logger.warning('MO section found but could not be parsed!')
                    break;

                # Orbital symmetries.
                line = next(inputfile)
                if line.strip():
                    self.mosyms[0].extend(list(map(self.normalisesym, line.split())))
                
                # Now we have nbasis lines.
                # Going to use the same method as for normalise_aonames()
                # to extract basis set information.
                p = re.compile("(\d+)\s*([A-Z][A-Z]?)\s*(\d+)\s*([A-Z]+)")
                oldatom = '0'
                i_atom = 0 # counter to keep track of n_atoms > 99
                flag_w = True # flag necessary to keep from adding 100's at wrong time

                for i in range(self.nbasis):
                    line = next(inputfile)

                    # If line is empty, break (ex. for FMO in exam37).
                    if not line.strip(): break

                    # Fill atombasis and aonames only first time around
                    if readatombasis and base == 0:
                        aonames = []
                        start = line[:17].strip()
                        m = p.search(start)
                        if m:
                            g = m.groups()
                            g2 = int(g[2]) # atom index in GAMESS file; changes to 0 after 99

                            # Check if we have moved to a hundred
                            # if so, increment the counter and add it to the parsed value
                            # There will be subsequent 0's as that atoms AO's are parsed
                            # so wait until the next atom is parsed before resetting flag
                            if g2 == 0 and flag_w:
                                i_atom = i_atom + 100
                                flag_w = False # handle subsequent AO's
                            if g2 != 0:
                                flag_w = True # reset flag 
                            g2 = g2 + i_atom

                            aoname = "%s%i_%s" % (g[1].capitalize(), g2, g[3])
                            oldatom = str(g2)
                            atomno = g2-1
                            orbno = int(g[0])-1
                        else: # For F orbitals, as shown above
                            g = [x.strip() for x in line.split()]
                            aoname = "%s%s_%s" % (g[1].capitalize(), oldatom, g[2])
                            atomno = int(oldatom)-1
                            orbno = int(g[0])-1
                        self.atombasis[atomno].append(orbno)
                        self.aonames.append(aoname)
                    coeffs = line[15:] # Strip off the crud at the start.
                    j = 0
                    while j*11+4 < len(coeffs):
                        self.mocoeffs[0][base+j, i] = float(coeffs[j * 11:(j + 1) * 11])
                        j += 1

            line = next(inputfile)
            # If it's restricted and no more properties:
            #  ...... END OF RHF/DFT CALCULATION ......
            # If there are more properties (DENSITY MATRIX):
            #               --------------
            #
            # If it's unrestricted we have:
            #
            #  ----- BETA SET ----- 
            #
            #          ------------
            #          EIGENVECTORS
            #          ------------
            #
            #                      1          2          3          4          5
            # ... and so forth.
            line = next(inputfile)
            if line[2:22] == "----- BETA SET -----":
                self.mocoeffs.append(numpy.zeros((self.nmo, self.nbasis), "d"))
                self.moenergies.append([])
                self.mosyms.append([])
                for i in range(4):
                    line = next(inputfile)
                for base in range(0, self.nmo, 5):
                    if self.progress:
                        self.updateprogress(inputfile, "Coefficients")

                    blank = next(inputfile)
                    line = next(inputfile) # Eigenvector no
                    line = next(inputfile)
                    self.moenergies[1].extend([utils.convertor(float(x), "hartree", "eV") for x in line.split()])
                    line = next(inputfile)
                    self.mosyms[1].extend(list(map(self.normalisesym, line.split())))
                    for i in range(self.nbasis):
                        line = next(inputfile)
                        temp = line[15:] # Strip off the crud at the start
                        j = 0
                        while j * 11 + 4 < len(temp):
                            self.mocoeffs[1][base+j, i] = float(temp[j * 11:(j + 1) * 11])
                            j += 1
                line = next(inputfile)
            self.moenergies = [numpy.array(x, "d") for x in self.moenergies]

        # Natural orbitals - presently support only CIS.
        # Looks basically the same as eigenvectors, without symmetry labels.
        if line[10:30] == "CIS NATURAL ORBITALS":

            self.nocoeffs = numpy.zeros((self.nmo, self.nbasis), "d")

            dashes = next(inputfile)
            for base in range(0, self.nmo, 5):

                blank = next(inputfile)
                numbers = next(inputfile) # Eigenvector numbers.

                # Eigenvalues for these natural orbitals (not in hartrees!).
                # Sometimes there are some blank lines before it.
                line = next(inputfile)
                while not line.strip():
                    line = next(inputfile)
                eigenvalues = line

                # Orbital symemtry labels are normally here for MO coefficients.
                line = next(inputfile)
                
                # Now we have nbasis lines with the coefficients.
                for i in range(self.nbasis):

                    line = next(inputfile)
                    coeffs = line[15:]
                    j = 0
                    while j*11+4 < len(coeffs):
                        self.nocoeffs[base+j, i] = float(coeffs[j * 11:(j + 1) * 11])
                        j += 1

        # We cannot trust this self.homos until we come to the phrase:
        #   SYMMETRIES FOR INITAL GUESS ORBITALS FOLLOW
        # which either is followed by "ALPHA" or "BOTH" at which point we can say
        # for certain that it is an un/restricted calculations.
        # Note that MCSCF calcs also print this search string, so make sure
        #   that self.homos does not exist yet.
        if line[1:28] == "NUMBER OF OCCUPIED ORBITALS" and not hasattr(self,'homos'):
            homos = [int(line.split()[-1])-1]
            line = next(inputfile)
            homos.append(int(line.split()[-1])-1)
            self.homos = numpy.array(homos, "i")

        
        if line.find("SYMMETRIES FOR INITIAL GUESS ORBITALS FOLLOW") >= 0:
            # Not unrestricted, so lop off the second index.
            # In case the search string above was not used (ex. FMO in exam38),
            #   we can try to use the next line which should also contain the
            #   number of occupied orbitals.
            if line.find("BOTH SET(S)") >= 0:
                nextline = next(inputfile)
                if "ORBITALS ARE OCCUPIED" in nextline:
                    homos = int(nextline.split()[0])-1
                    if hasattr(self,"homos"):
                        try:
                            assert self.homos[0] == homos
                        except AssertionError:
                            self.logger.warning("Number of occupied orbitals not consistent. This is normal for ECP and FMO jobs.")
                    else:
                        self.homos = [homos]
                self.homos = numpy.resize(self.homos, [1])

        # Set the total number of atoms, only once.
        # Normally GAMESS print TOTAL NUMBER OF ATOMS, however in some cases
        #   this is slightly different (ex. lower case for FMO in exam37).
        if not hasattr(self,"natom") and "NUMBER OF ATOMS" in line.upper():
            self.natom = int(line.split()[-1])
            
        if line.find("NUMBER OF CARTESIAN GAUSSIAN BASIS") == 1 or line.find("TOTAL NUMBER OF BASIS FUNCTIONS") == 1:
            # The first is from Julien's Example and the second is from Alexander's
            # I think it happens if you use a polar basis function instead of a cartesian one
            self.nbasis = int(line.strip().split()[-1])
                
        elif line.find("TOTAL NUMBER OF CONTAMINANTS DROPPED") >= 0:
            number = int(line.split()[-1])
            if hasattr(self, "nmo"):
                self.nmo -= number
            else:
                self.nmo = self.nbasis - number

        elif line.find("SPHERICAL HARMONICS KEPT IN THE VARIATION SPACE") >= 0:
            # Note that this line is present if ISPHER=1, e.g. for C_bigbasis
            self.nmo = int(line.strip().split()[-1])
            
        elif line.find("TOTAL NUMBER OF MOS IN VARIATION SPACE") == 1:
            # Note that this line is not always present, so by default
            # NBsUse is set equal to NBasis (see below).
            self.nmo = int(line.split()[-1])

        elif line.find("OVERLAP MATRIX") == 0 or line.find("OVERLAP MATRIX") == 1:
            # The first is for PC-GAMESS, the second for GAMESS
            # Read 1-electron overlap matrix
            if not hasattr(self, "aooverlaps"):
                self.aooverlaps = numpy.zeros((self.nbasis, self.nbasis), "d")
            else:
                self.logger.info("Reading additional aooverlaps...")
            base = 0
            while base < self.nbasis:
                if self.progress:
                    self.updateprogress(inputfile, "Overlap")

                blank = next(inputfile)
                line = next(inputfile) # Basis fn number
                blank = next(inputfile)
                for i in range(self.nbasis - base): # Fewer lines each time
                    line = next(inputfile)
                    temp = line.split()
                    for j in range(4, len(temp)):
                        self.aooverlaps[base+j-4, i+base] = float(temp[j])
                        self.aooverlaps[i+base, base+j-4] = float(temp[j])
                base += 5

        # ECP Pseudopotential information
        if "ECP POTENTIALS" in line:
            if not hasattr(self, "coreelectrons"):
                self.coreelectrons = [0]*self.natom
            dashes = next(inputfile)
            blank = next(inputfile)
            header = next(inputfile)
            while header.split()[0] == "PARAMETERS":
                name = header[17:25]
                atomnum = int(header[34:40])
                # The pseudopotnetial is given explicitely
                if header[40:50] == "WITH ZCORE":
                  zcore = int(header[50:55])
                  lmax = int(header[63:67])
                  self.coreelectrons[atomnum-1] = zcore
                # The pseudopotnetial is copied from another atom
                if header[40:55] == "ARE THE SAME AS":
                  atomcopy = int(header[60:])
                  self.coreelectrons[atomnum-1] = self.coreelectrons[atomcopy-1]
                line = next(inputfile)
                while line.split() != []:
                    line = next(inputfile)
                header = next(inputfile)

        # This was used before refactoring the parser, geotargets was set here after parsing.
        #if not hasattr(self, "geotargets"):
        #    opttol = 1e-4
        #    self.geotargets = numpy.array([opttol, 3. / opttol], "d")
        #if hasattr(self,"geovalues"): self.geovalues = numpy.array(self.geovalues, "d")

        # This is quite simple to parse, but some files seem to print certain lines twice,
        # repeating the populations without charges, but not in proper order.
        # The unrestricted calculations are a bit tricky, since GAMESS-US prints populations
        # for both alpha and beta orbitals in the same format and with the same title,
        # but it still prints the charges only at the very end.
        if "TOTAL MULLIKEN AND LOWDIN ATOMIC POPULATIONS" in line:

            if not hasattr(self, "atomcharges"):
                self.atomcharges = {}

            header = next(inputfile)
            line = next(inputfile)

            # It seems that when population are printed twice (without charges),
            # there is a blank line along the way (after the first header),
            # so let's get a flag out of that circumstance.
            doubles_printed = line.strip() == ""
            if doubles_printed:
                title = next(inputfile)
                header = next(inputfile)
                line = next(inputfile)

            # Only go further if the header had five columns, which should
            # be the case when both populations and charges are printed.
            # This is pertinent for both double printing and unrestricted output.
            if not len(header.split()) == 5:
                return
            mulliken, lowdin = [], []
            while line.strip():
                if line.strip() and doubles_printed:
                    line = next(inputfile)
                mulliken.append(float(line.split()[3]))
                lowdin.append(float(line.split()[5]))
                line = next(inputfile)
            self.atomcharges["mulliken"] = mulliken
            self.atomcharges["lowdin"] = lowdin

        
if __name__ == "__main__":
    import doctest, gamessparser, sys
    if len(sys.argv) == 1:
        doctest.testmod(gamessparser, verbose=False)

    if len(sys.argv) >= 2:
        parser = gamessparser.GAMESS(sys.argv[1])
        data = parser.parse()

    if len(sys.argv) > 2:
        for i in range(len(sys.argv[2:])):
            if hasattr(data, sys.argv[2 + i]):
                print(getattr(data, sys.argv[2 + i]))
>>>>>>> f32901a9
<|MERGE_RESOLUTION|>--- conflicted
+++ resolved
@@ -1,4 +1,3 @@
-<<<<<<< HEAD
 # This file is part of cclib (http://cclib.sf.net), a library for parsing
 # and interpreting the results of computational chemistry packages.
 #
@@ -9,19 +8,17 @@
 # received a copy of the license along with cclib. You can also access
 # the full license online at http://www.gnu.org/copyleft/lgpl.html.
 
-__revision__ = "$Revision$"
-
 import re
 
 import numpy
 
-import logfileparser
-import utils
+from . import logfileparser
+from . import utils
 
 
 class GAMESS(logfileparser.Logfile):
     """A GAMESS log file."""
-    SCFRMS, SCFMAX, SCFENERGY = range(3) # Used to index self.scftargets[]
+    SCFRMS, SCFMAX, SCFENERGY = list(range(3)) # Used to index self.scftargets[]
     def __init__(self, *args, **kwargs):
 
         # Call the __init__ method of the superclass
@@ -112,7 +109,7 @@
             # PC GAMESS also has higher levels (3rd and 4th), with different output
             # Only the highest level MP4 energy is gathered (SDQ or SDTQ)            
             while re.search("DONE WITH MP(\d) ENERGY", line) is None:
-                line = inputfile.next()
+                line = next(inputfile)
                 if len(line.split()) > 0:
                     # Only up to MP2 correction
                     if line.split()[0] == "E(MP2)=":
@@ -140,10 +137,10 @@
             if not hasattr(self, "ccenergies"):
                 self.ccenergies = []
             ccenergy = float(line.split()[2])
-            line = inputfile.next()
+            line = next(inputfile)
             if line[8:23] == "CCSD[T] ENERGY:":
                 ccenergy = float(line.split()[2])
-                line = inputfile.next()
+                line = next(inputfile)
                 if line[8:23] == "CCSD(T) ENERGY:":
                     ccenergy = float(line.split()[2])
             self.ccenergies.append(utils.convertor(ccenergy, "hartree", "eV"))
@@ -158,21 +155,21 @@
         # Extract charge and multiplicity
         if line[1:19] == "CHARGE OF MOLECULE":
             self.charge = int(line.split()[-1])
-            self.mult = int(inputfile.next().split()[-1])
+            self.mult = int(next(inputfile).split()[-1])
 
         # etenergies (used only for CIS runs now)
         if "EXCITATION ENERGIES" in line and line.find("DONE WITH") < 0:
             if not hasattr(self, "etenergies"):
                 self.etenergies = []
-            header = inputfile.next().rstrip()
+            header = next(inputfile).rstrip()
             get_etosc = False
             if header.endswith("OSC. STR."):
                 # water_cis_dets.out does not have the oscillator strength
                 # in this table...it is extracted from a different section below
                 get_etosc = True
                 self.etoscs = []
-            dashes = inputfile.next()
-            line = inputfile.next()
+            dashes = next(inputfile)
+            line = next(inputfile)
             broken = line.split()
             while len(broken) > 0:
                 # Take hartree value with more numbers, and convert.
@@ -182,7 +179,7 @@
                 if get_etosc:
                     etosc = float(broken[-1])
                     self.etoscs.append(etosc)
-                broken = inputfile.next().split()
+                broken = next(inputfile).split()
 
         # Detect the CI hamiltonian type, if applicable.
         # Should always be detected if CIS is done.
@@ -207,8 +204,8 @@
             self.etsyms.append(sym)
             # skip 5 lines
             for i in range(5):
-                line = inputfile.next()
-            line = inputfile.next()
+                line = next(inputfile)
+            line = next(inputfile)
             CIScontribs = []
             while line.strip()[0] != "-":
                 MOtype = 0
@@ -224,8 +221,8 @@
                 # With DETS, both alpha and beta excitations are printed.
                 # if self.cihamtyp == "saps":
                 #    coeff /= numpy.sqrt(2.0)
-                CIScontribs.append([(fromMO,MOtype), (toMO,MOtype), coeff])
-                line = inputfile.next()
+                CIScontribs.append([(fromMO,MOtype),(toMO,MOtype),coeff])
+                line = next(inputfile)
             self.etsecs.append(CIScontribs)
 
         # etoscs (used only for CIS runs now)
@@ -235,7 +232,7 @@
             statenumber = int(line.split()[-1])
             # skip 7 lines
             for i in range(8):
-                line = inputfile.next()
+                line = next(inputfile)
             strength = float(line.split()[3])
             self.etoscs.append(strength)
 
@@ -289,38 +286,38 @@
             self.etsecs = []
             etsyms = []
 
-            minuses = inputfile.next()
-            blanks = inputfile.next()
+            minuses = next(inputfile)
+            blanks = next(inputfile)
 
             # Loop while states are still being printed.
-            line = inputfile.next()
+            line = next(inputfile)
             while line[1:6] == "STATE":
 
                 if self.progress:
                     self.updateprogress(inputfile, "Excited States")
 
                 etenergy = utils.convertor(float(line.split()[-2]), "eV", "cm-1")
-                etoscs = float(inputfile.next().split()[-1])
+                etoscs = float(next(inputfile).split()[-1])
                 self.etenergies.append(etenergy)
                 self.etoscs.append(etoscs)
 
                 # Symmetry is not always present, especially in old versions.
                 # Newer versions, on the other hand, can also provide a line
                 # with lambda diagnostic and some extra headers.
-                line = inputfile.next()
+                line = next(inputfile)
                 if "LAMBDA DIAGNOSTIC" in line:
-                    line = inputfile.next()
+                    line = next(inputfile)
                 if "SYMMETRY" in line:
                     etsyms.append(line.split()[-1])
-                    line = inputfile.next()
+                    line = next(inputfile)
                 if "EXCITATION" in line and "DE-EXCITATION" in line:
-                    line = inputfile.next()
+                    line = next(inputfile)
                 if line.count("AMPLITUDE") == 2:
-                    line = inputfile.next()
-
-                minuses = inputfile.next()
+                    line = next(inputfile)
+
+                minuses = next(inputfile)
                 CIScontribs = []
-                line = inputfile.next()
+                line = next(inputfile)
                 while line.strip():
                     cols = line.split()
                     if "->" in line:
@@ -333,9 +330,9 @@
                     fromMO, toMO = [int(cols[i]) - 1 for i in i_occ_vir]
                     coeff = float(cols[i_coeff])
                     CIScontribs.append([(fromMO, 0), (toMO, 0), coeff])
-                    line = inputfile.next()
+                    line = next(inputfile)
                 self.etsecs.append(CIScontribs)
-                line = inputfile.next()
+                line = next(inputfile)
 
             # The symmetries are not always present.
             if etsyms:
@@ -370,7 +367,7 @@
             #           RMS GRADIENT =    0.027589766
             if len(parts) == 4:
                 maximum = float(parts[3])
-                line = inputfile.next()
+                line = next(inputfile)
                 parts = line.split()
                 rms = float(parts[3])
 
@@ -390,15 +387,15 @@
             if not hasattr(self, "atomcoords"):
                 self.atomcoords = []
                 self.atomnos = []
-            line = inputfile.next()
+            line = next(inputfile)
             atomcoords = []
             atomnos = []
-            line = inputfile.next()
+            line = next(inputfile)
             while line.strip():
                 temp = line.strip().split()
                 atomcoords.append([utils.convertor(float(x), "bohr", "Angstrom") for x in temp[2:5]])
                 atomnos.append(int(round(float(temp[1])))) # Don't use the atom name as this is arbitary
-                line = inputfile.next()
+                line = next(inputfile)
             self.atomnos = numpy.array(atomnos, "i")
             self.atomcoords.append(atomcoords)
 
@@ -420,16 +417,16 @@
                 # Wipes out the single input coordinate at the start of the file
                 self.atomcoords = []
                 
-            line = inputfile.next()
-            hyphens = inputfile.next()
+            line = next(inputfile)
+            hyphens = next(inputfile)
 
             atomcoords = []
-            line = inputfile.next()                
+            line = next(inputfile)                
 
             for i in range(self.natom):
                 temp = line.strip().split()
-                atomcoords.append(map(float, temp[2:5]))
-                line = inputfile.next()
+                atomcoords.append(list(map(float, temp[2:5])))
+                line = next(inputfile)
             self.atomcoords.append(atomcoords)
         
         # Section with SCF information.
@@ -457,7 +454,7 @@
             # Remember the type of SCF.
             self.scftype = line.strip()[:-16]
 
-            dashes = inputfile.next()
+            dashes = next(inputfile)
 
             while line [:5] != " ITER":
 
@@ -479,7 +476,7 @@
                 elif "DENSITY CONV" in line or "DENSITY MATRIX CONV" in line:
                     scftarget = float(line.split()[-1])
 
-                line = inputfile.next()
+                line = next(inputfile)
 
             if not hasattr(self, "scftargets"):
                 self.scftargets = []
@@ -489,7 +486,7 @@
             if not hasattr(self,"scfvalues"):
                 self.scfvalues = []
 
-            line = inputfile.next()
+            line = next(inputfile)
 
             # Normally the iteration print in 6 columns.
             # For ROHF, however, it is 5 columns, thus this extra parameter.
@@ -512,7 +509,7 @@
                     pass
                 else:
                     values.append([float(line.split()[valcol])])
-                line = inputfile.next()
+                line = next(inputfile)
             self.scfvalues.append(values)
 
         # Extract normal coordinate analysis, including vibrational frequencies (vibfreq),
@@ -579,7 +576,7 @@
         # PLEASE VERIFY THE PROGRAM'S DECISION MANUALLY!
         #
         if "NORMAL COORDINATE ANALYSIS IN THE HARMONIC APPROXIMATION" in line:
- 
+
             self.vibfreqs = []
             self.vibirs = []
             self.vibdisps = []
@@ -591,15 +588,15 @@
                 if self.progress:
                     self.updateprogress(inputfile, "Frequency Information")
 
-                line = inputfile.next()
+                line = next(inputfile)
                 if "THIS IS NOT A STATIONARY POINT" in line:
                     msg = "\n   This is not a stationary point on the molecular PES"
                     msg += "\n   The vibrational analysis is not valid!!!"
                     self.logger.warning(msg)
                 if "* * * WARNING, MODE" in line:
                     line1 = line.strip()
-                    line2 = inputfile.next().strip()
-                    line3 = inputfile.next().strip()
+                    line2 = next(inputfile).strip()
+                    line3 = next(inputfile).strip()
                     self.logger.warning("\n   " + "\n   ".join((line1,line2,line3)))
 
             # In at least one case (regression zolm_dft3a.log) for older version of GAMESS-US,
@@ -612,27 +609,13 @@
             else:
                 endrot = int(line.split()[2][2:])
 
-            blank = inputfile.next()
-
-            line = inputfile.next()
-
-            # This is to skip the output associated with symmetry analysis, fixes bug #3476063.
-            if "ANALYZING SYMMETRY OF NORMAL MODES" in line:
-                blank = inputfile.next()
-                line = inputfile.next()
-                while line != blank:
-                    line = inputfile.next()
-
-            # Skip over FREQUENCIES, etc., and get past the possibly second warning.
-            line = inputfile.next()
-            while line != blank:
-                line = inputfile.next()
-            line = inputfile.next()
-            if "*****" in line:
-                while line != blank:
-                    line = inputfile.next()
-                line = inputfile.next()
-            
+            blank = next(inputfile)
+            line = next(inputfile)
+
+            # Continue down to the first frequencies
+            while not line.strip() or not line.startswith("                          1"):
+                line = next(inputfile)
+
             while not "SAYVETZ" in line:
                 if self.progress:
                     self.updateprogress(inputfile, "Frequency Information")
@@ -642,36 +625,36 @@
                 #
                 # A note for debuggers: some of these frequencies will be removed later,
                 # assumed to be translations or rotations (see startrot/endrot above).
-                for col in inputfile.next().split()[1:]:
+                for col in next(inputfile).split()[1:]:
                     if col == "I":
                         self.vibfreqs[-1] *= -1
                     else:
                         self.vibfreqs.append(float(col))
 
-                line = inputfile.next()
+                line = next(inputfile)
 
                 # Skip the symmetry (appears in newer versions), fixes bug #3476063.
                 if line.find("SYMMETRY") >= 0:
-                    line = inputfile.next()
+                    line = next(inputfile)
 
                 # Skip the reduced mass (not always present).
                 if line.find("REDUCED") >= 0:
-                    line = inputfile.next()
+                    line = next(inputfile)
 
                 # Not present in numerical Hessian calculations.
                 if line.find("IR INTENSITY") >= 0:
                     irIntensity = map(float, line.strip().split()[2:])
                     self.vibirs.extend([utils.convertor(x, "Debye^2/amu-Angstrom^2", "km/mol") for x in irIntensity])
-                    line = inputfile.next()
+                    line = next(inputfile)
 
                 # Read in Raman vibrational intensities if present.
                 if line.find("RAMAN") >= 0:
                     if not hasattr(self,"vibramans"):
                         self.vibramans = []
                     ramanIntensity = line.strip().split()
-                    self.vibramans.extend(map(float, ramanIntensity[2:]))
-                    depolar = inputfile.next()
-                    line = inputfile.next()
+                    self.vibramans.extend(list(map(float, ramanIntensity[2:])))
+                    depolar = next(inputfile)
+                    line = next(inputfile)
 
                 # This line seems always to be blank.
                 assert line == blank
@@ -680,8 +663,9 @@
                 p = [ [], [], [], [], [] ]
                 for j in range(self.natom):
                     q = [ [], [], [], [], [] ]
-                    for coord in ['x', 'y', 'z']:
-                        cols = map(float, inputfile.next()[21:].split())
+                    for coord in "xyz":
+                        line = next(inputfile)[21:]
+                        cols = list(map(float, line.split()))
                         for i, val in enumerate(cols):
                             q[i].append(val)
                     for k in range(len(cols)):
@@ -690,11 +674,11 @@
 
                 # Skip the Sayvetz stuff at the end.
                 for j in range(10):
-                    line = inputfile.next()
-
-                blank = inputfile.next()
-                line = inputfile.next()
-
+                    line = next(inputfile)
+                
+                blank = next(inputfile)
+                line = next(inputfile)
+            
             # Exclude rotations and translations.
             self.vibfreqs = numpy.array(self.vibfreqs[:startrot-1]+self.vibfreqs[endrot:], "d")
             self.vibirs = numpy.array(self.vibirs[:startrot-1]+self.vibirs[endrot:], "d")
@@ -704,17 +688,17 @@
 
         if line[5:21] == "ATOMIC BASIS SET":
             self.gbasis = []
-            line = inputfile.next()
+            line = next(inputfile)
             while line.find("SHELL")<0:
-                line = inputfile.next()
-            blank = inputfile.next()
-            atomname = inputfile.next()
+                line = next(inputfile)
+            blank = next(inputfile)
+            atomname = next(inputfile)
             # shellcounter stores the shell no of the last shell
             # in the previous set of primitives
             shellcounter = 1
             while line.find("TOTAL NUMBER")<0:
-                blank = inputfile.next()
-                line = inputfile.next()
+                blank = next(inputfile)
+                line = next(inputfile)
                 shellno = int(line.split()[0])
                 shellgap = shellno - shellcounter
                 gbasis = [] # Stores basis sets on one atom
@@ -741,18 +725,18 @@
                             else: # PC GAMESS
                                 assert temp[6][-1] == ')'
                                 coeff.setdefault(sym, []).append( (float(temp[3]), float(temp[6][:-1])) )
-                        line = inputfile.next()
+                        line = next(inputfile)
                     # either a blank or a continuation of the block
                     if sym == "L":
                         gbasis.append( ('S', coeff['S']))
                         gbasis.append( ('P', coeff['P']))
                     else:
                         gbasis.append( (sym, coeff[sym]))
-                    line = inputfile.next()
+                    line = next(inputfile)
                 # either the start of the next block or the start of a new atom or
                 # the end of the basis function section
                 
-                numtoadd = 1 + (shellgap / shellsize)
+                numtoadd = 1 + (shellgap // shellsize)
                 shellcounter = shellno + shellsize
                 for x in range(numtoadd):
                     self.gbasis.append(gbasis)
@@ -813,1122 +797,6 @@
                 self.aonames = []
                 readatombasis = True
 
-            dashes = inputfile.next()
-            for base in range(0, self.nmo, 5):
-
-                if self.progress:
-                    self.updateprogress(inputfile, "Coefficients")
-
-                line = inputfile.next()
-                # Make sure that this section does not end prematurely - checked by regression test 2CO.ccsd.aug-cc-pVDZ.out.
-                if line.strip() != "":
-                    break;
-                
-                numbers = inputfile.next() # Eigenvector numbers.
-
-                # Sometimes there are some blank lines here.
-                while not line.strip():
-                    line = inputfile.next()
-
-                # Eigenvalues for these orbitals (in hartrees).
-                try:
-                    self.moenergies[0].extend([utils.convertor(float(x), "hartree", "eV") for x in line.split()])
-                except:
-                    self.logger.warning('MO section found but could not be parsed!')
-                    break;
-
-                # Orbital symmetries.
-                line = inputfile.next()
-                if line.strip():
-                    self.mosyms[0].extend(map(self.normalisesym, line.split()))
-                
-                # Now we have nbasis lines.
-                # Going to use the same method as for normalise_aonames()
-                # to extract basis set information.
-                p = re.compile("(\d+)\s*([A-Z][A-Z]?)\s*(\d+)\s*([A-Z]+)")
-                oldatom = '0'
-                i_atom = 0 # counter to keep track of n_atoms > 99
-                flag_w = True # flag necessary to keep from adding 100's at wrong time
-
-                for i in range(self.nbasis):
-                    line = inputfile.next()
-
-                    # If line is empty, break (ex. for FMO in exam37).
-                    if not line.strip(): break
-
-                    # Fill atombasis and aonames only first time around
-                    if readatombasis and base == 0:
-                        aonames = []
-                        start = line[:17].strip()
-                        m = p.search(start)
-                        if m:
-                            g = m.groups()
-                            g2 = int(g[2]) # atom index in GAMESS file; changes to 0 after 99
-
-                            # Check if we have moved to a hundred
-                            # if so, increment the counter and add it to the parsed value
-                            # There will be subsequent 0's as that atoms AO's are parsed
-                            # so wait until the next atom is parsed before resetting flag
-                            if g2 == 0 and flag_w:
-                                i_atom = i_atom + 100
-                                flag_w = False # handle subsequent AO's
-                            if g2 != 0:
-                                flag_w = True # reset flag 
-                            g2 = g2 + i_atom
-
-                            aoname = "%s%i_%s" % (g[1].capitalize(), g2, g[3])
-                            oldatom = str(g2)
-                            atomno = g2-1
-                            orbno = int(g[0])-1
-                        else: # For F orbitals, as shown above
-                            g = [x.strip() for x in line.split()]
-                            aoname = "%s%s_%s" % (g[1].capitalize(), oldatom, g[2])
-                            atomno = int(oldatom)-1
-                            orbno = int(g[0])-1
-                        self.atombasis[atomno].append(orbno)
-                        self.aonames.append(aoname)
-                    coeffs = line[15:] # Strip off the crud at the start.
-                    j = 0
-                    while j*11+4 < len(coeffs):
-                        self.mocoeffs[0][base+j, i] = float(coeffs[j * 11:(j + 1) * 11])
-                        j += 1
-
-            line = inputfile.next()
-            # If it's restricted and no more properties:
-            #  ...... END OF RHF/DFT CALCULATION ......
-            # If there are more properties (DENSITY MATRIX):
-            #               --------------
-            #
-            # If it's unrestricted we have:
-            #
-            #  ----- BETA SET ----- 
-            #
-            #          ------------
-            #          EIGENVECTORS
-            #          ------------
-            #
-            #                      1          2          3          4          5
-            # ... and so forth.
-            line = inputfile.next()
-            if line[2:22] == "----- BETA SET -----":
-                self.mocoeffs.append(numpy.zeros((self.nmo, self.nbasis), "d"))
-                self.moenergies.append([])
-                self.mosyms.append([])
-                for i in range(4):
-                    line = inputfile.next()
-                for base in range(0, self.nmo, 5):
-                    if self.progress:
-                        self.updateprogress(inputfile, "Coefficients")
-
-                    blank = inputfile.next()
-                    line = inputfile.next() # Eigenvector no
-                    line = inputfile.next()
-                    self.moenergies[1].extend([utils.convertor(float(x), "hartree", "eV") for x in line.split()])
-                    line = inputfile.next()
-                    self.mosyms[1].extend(map(self.normalisesym, line.split()))
-                    for i in range(self.nbasis):
-                        line = inputfile.next()
-                        temp = line[15:] # Strip off the crud at the start
-                        j = 0
-                        while j * 11 + 4 < len(temp):
-                            self.mocoeffs[1][base+j, i] = float(temp[j * 11:(j + 1) * 11])
-                            j += 1
-                line = inputfile.next()
-            self.moenergies = [numpy.array(x, "d") for x in self.moenergies]
-
-        # Natural orbitals - presently support only CIS.
-        # Looks basically the same as eigenvectors, without symmetry labels.
-        if line[10:30] == "CIS NATURAL ORBITALS":
-
-            self.nocoeffs = numpy.zeros((self.nmo, self.nbasis), "d")
-
-            dashes = inputfile.next()
-            for base in range(0, self.nmo, 5):
-
-                blank = inputfile.next()
-                numbers = inputfile.next() # Eigenvector numbers.
-
-                # Eigenvalues for these natural orbitals (not in hartrees!).
-                # Sometimes there are some blank lines before it.
-                line = inputfile.next()
-                while not line.strip():
-                    line = inputfile.next()
-                eigenvalues = line
-
-                # Orbital symemtry labels are normally here for MO coefficients.
-                line = inputfile.next()
-                
-                # Now we have nbasis lines with the coefficients.
-                for i in range(self.nbasis):
-
-                    line = inputfile.next()
-                    coeffs = line[15:]
-                    j = 0
-                    while j*11+4 < len(coeffs):
-                        self.nocoeffs[base+j, i] = float(coeffs[j * 11:(j + 1) * 11])
-                        j += 1
-
-        # We cannot trust this self.homos until we come to the phrase:
-        #   SYMMETRIES FOR INITAL GUESS ORBITALS FOLLOW
-        # which either is followed by "ALPHA" or "BOTH" at which point we can say
-        # for certain that it is an un/restricted calculations.
-        # Note that MCSCF calcs also print this search string, so make sure
-        #   that self.homos does not exist yet.
-        if line[1:28] == "NUMBER OF OCCUPIED ORBITALS" and not hasattr(self,'homos'):
-            homos = [int(line.split()[-1])-1]
-            line = inputfile.next()
-            homos.append(int(line.split()[-1])-1)
-            self.homos = numpy.array(homos, "i")
-
-        
-        if line.find("SYMMETRIES FOR INITIAL GUESS ORBITALS FOLLOW") >= 0:
-            # Not unrestricted, so lop off the second index.
-            # In case the search string above was not used (ex. FMO in exam38),
-            #   we can try to use the next line which should also contain the
-            #   number of occupied orbitals.
-            if line.find("BOTH SET(S)") >= 0:
-                nextline = inputfile.next()
-                if "ORBITALS ARE OCCUPIED" in nextline:
-                    homos = int(nextline.split()[0])-1
-                    if hasattr(self,"homos"):
-                        try:
-                            assert self.homos[0] == homos
-                        except AssertionError:
-                            self.logger.warning("Number of occupied orbitals not consistent. This is normal for ECP and FMO jobs.")
-                    else:
-                        self.homos = [homos]
-                self.homos = numpy.resize(self.homos, [1])
-
-        # Set the total number of atoms, only once.
-        # Normally GAMESS print TOTAL NUMBER OF ATOMS, however in some cases
-        #   this is slightly different (ex. lower case for FMO in exam37).
-        if not hasattr(self,"natom") and "NUMBER OF ATOMS" in line.upper():
-            self.natom = int(line.split()[-1])
-            
-        if line.find("NUMBER OF CARTESIAN GAUSSIAN BASIS") == 1 or line.find("TOTAL NUMBER OF BASIS FUNCTIONS") == 1:
-            # The first is from Julien's Example and the second is from Alexander's
-            # I think it happens if you use a polar basis function instead of a cartesian one
-            self.nbasis = int(line.strip().split()[-1])
-                
-        elif line.find("TOTAL NUMBER OF CONTAMINANTS DROPPED") >= 0:
-            number = int(line.split()[-1])
-            if hasattr(self, "nmo"):
-                self.nmo -= number
-            else:
-                self.nmo = self.nbasis - number
-
-        elif line.find("SPHERICAL HARMONICS KEPT IN THE VARIATION SPACE") >= 0:
-            # Note that this line is present if ISPHER=1, e.g. for C_bigbasis
-            self.nmo = int(line.strip().split()[-1])
-            
-        elif line.find("TOTAL NUMBER OF MOS IN VARIATION SPACE") == 1:
-            # Note that this line is not always present, so by default
-            # NBsUse is set equal to NBasis (see below).
-            self.nmo = int(line.split()[-1])
-
-        elif line.find("OVERLAP MATRIX") == 0 or line.find("OVERLAP MATRIX") == 1:
-            # The first is for PC-GAMESS, the second for GAMESS
-            # Read 1-electron overlap matrix
-            if not hasattr(self, "aooverlaps"):
-                self.aooverlaps = numpy.zeros((self.nbasis, self.nbasis), "d")
-            else:
-                self.logger.info("Reading additional aooverlaps...")
-            base = 0
-            while base < self.nbasis:
-                if self.progress:
-                    self.updateprogress(inputfile, "Overlap")
-
-                blank = inputfile.next()
-                line = inputfile.next() # Basis fn number
-                blank = inputfile.next()
-                for i in range(self.nbasis - base): # Fewer lines each time
-                    line = inputfile.next()
-                    temp = line.split()
-                    for j in range(4, len(temp)):
-                        self.aooverlaps[base+j-4, i+base] = float(temp[j])
-                        self.aooverlaps[i+base, base+j-4] = float(temp[j])
-                base += 5
-
-        # ECP Pseudopotential information
-        if "ECP POTENTIALS" in line:
-            if not hasattr(self, "coreelectrons"):
-                self.coreelectrons = [0]*self.natom
-            dashes = inputfile.next()
-            blank = inputfile.next()
-            header = inputfile.next()
-            while header.split()[0] == "PARAMETERS":
-                name = header[17:25]
-                atomnum = int(header[34:40])
-                # The pseudopotnetial is given explicitely
-                if header[40:50] == "WITH ZCORE":
-                    zcore = int(header[50:55])
-                    lmax = int(header[63:67])
-                    self.coreelectrons[atomnum-1] = zcore
-                # The pseudopotnetial is copied from another atom
-                if header[40:55] == "ARE THE SAME AS":
-                    atomcopy = int(header[60:])
-                    self.coreelectrons[atomnum-1] = self.coreelectrons[atomcopy-1]
-                line = inputfile.next()
-                while line.split() <> []:
-                    line = inputfile.next()
-                header = inputfile.next()
-
-        # This was used before refactoring the parser, geotargets was set here after parsing.
-        #if not hasattr(self, "geotargets"):
-        #    opttol = 1e-4
-        #    self.geotargets = numpy.array([opttol, 3. / opttol], "d")
-        #if hasattr(self,"geovalues"): self.geovalues = numpy.array(self.geovalues, "d")
-
-        # This is quite simple to parse, but some files seem to print certain
-        #   lines twice, repeating the populations without charges.
-        # Now, unrestricted calculations are bit tricky, since GAMESS-US prints
-        #   populations for both alpha and beta orbitals in the same format
-        #   and with the same title, but it still prints the charges only
-        #   at the very end. So, check for the number of columns in the header.
-        if "TOTAL MULLIKEN AND LOWDIN ATOMIC POPULATIONS" in line:
-
-            if not hasattr(self, "atomcharges"):
-                self.atomcharges = {}
-
-            header = inputfile.next()
-            line = inputfile.next()
-
-            double = line.strip()
-            if double:
-                header = inputfile.next()
-                skip = inputfile.next()
-                line = inputfile.next()
-
-            # Only go further if the header had five columns, which should
-            #   be the case when both populations and charges are printed.
-            if not header.split() == 5:
-                return
-            
-            mulliken, lowdin = [], []
-            while line.strip():
-                mulliken.append(float(line.split()[3]))
-                lowdin.append(float(line.split()[5]))
-                line = inputfile.next()
-                if line.strip() and double:
-                    line = inputfile.next()
-            self.atomcharges["mulliken"] = mulliken
-            self.atomcharges["lowdin"] = lowdin
-
-        
-if __name__ == "__main__":
-    import doctest, gamessparser, sys
-    if len(sys.argv) == 1:
-        doctest.testmod(gamessparser, verbose=False)
-
-    if len(sys.argv) >= 2:
-        parser = gamessparser.GAMESS(sys.argv[1])
-        data = parser.parse()
-
-    if len(sys.argv) > 2:
-        for i in range(len(sys.argv[2:])):
-            if hasattr(data, sys.argv[2 + i]):
-                print getattr(data, sys.argv[2 + i])
-
-=======
-# This file is part of cclib (http://cclib.sf.net), a library for parsing
-# and interpreting the results of computational chemistry packages.
-#
-# Copyright (C) 2006, the cclib development team
-#
-# The library is free software, distributed under the terms of
-# the GNU Lesser General Public version 2.1 or later. You should have
-# received a copy of the license along with cclib. You can also access
-# the full license online at http://www.gnu.org/copyleft/lgpl.html.
-
-import re
-
-import numpy
-
-from . import logfileparser
-from . import utils
-
-
-class GAMESS(logfileparser.Logfile):
-    """A GAMESS log file."""
-    SCFRMS, SCFMAX, SCFENERGY = list(range(3)) # Used to index self.scftargets[]
-    def __init__(self, *args, **kwargs):
-
-        # Call the __init__ method of the superclass
-        super(GAMESS, self).__init__(logname="GAMESS", *args, **kwargs)
-
-    def __str__(self):
-        """Return a string representation of the object."""
-        return "GAMESS log file %s" % (self.filename)
-
-    def __repr__(self):
-        """Return a representation of the object."""
-        return 'GAMESS("%s")' % (self.filename)
-
-    def normalisesym(self, label):
-        """Normalise the symmetries used by GAMESS.
-
-        To normalise, two rules need to be applied:
-        (1) Occurences of U/G in the 2/3 position of the label
-            must be lower-cased
-        (2) Two single quotation marks must be replaced by a double
-
-        >>> t = GAMESS("dummyfile").normalisesym
-        >>> labels = ['A', 'A1', 'A1G', "A'", "A''", "AG"]
-        >>> answers = map(t, labels)
-        >>> print answers
-        ['A', 'A1', 'A1g', "A'", 'A"', 'Ag']
-        """
-        if label[1:] == "''":
-            end = '"'
-        else:
-            end = label[1:].replace("U", "u").replace("G", "g")
-        return label[0] + end
-
-    def before_parsing(self):
-
-        self.firststdorient = True # Used to decide whether to wipe the atomcoords clean
-        self.geooptfinished = False # Used to avoid extracting the final geometry twice
-        self.cihamtyp = "none" # Type of CI Hamiltonian: saps or dets.
-        self.scftype = "none" # Type of SCF calculation: BLYP, RHF, ROHF, etc.
-    
-    def extract(self, inputfile, line):
-        """Extract information from the file object inputfile."""
-
-        if line [1:12] == "INPUT CARD>":
-            return
-
-        # We are looking for this line:
-        #           PARAMETERS CONTROLLING GEOMETRY SEARCH ARE
-        #           ...
-        #           OPTTOL = 1.000E-04          RMIN   = 1.500E-03
-        if line[10:18] == "OPTTOL =":
-            if not hasattr(self, "geotargets"):
-                opttol = float(line.split()[2])
-                self.geotargets = numpy.array([opttol, 3. / opttol], "d")
-                        
-        if line.find("FINAL") == 1:
-            if not hasattr(self, "scfenergies"):
-                self.scfenergies = []
-        # Has to deal with such lines as:
-        #  FINAL R-B3LYP ENERGY IS     -382.0507446475 AFTER  10 ITERATIONS
-        #  FINAL ENERGY IS     -379.7594673378 AFTER   9 ITERATIONS
-        # ...so take the number after the "IS"
-            temp = line.split()
-            self.scfenergies.append(utils.convertor(float(temp[temp.index("IS") + 1]), "hartree", "eV"))
-
-        # Total energies after Moller-Plesset corrections
-        if (line.find("RESULTS OF MOLLER-PLESSET") >= 0 or
-            line[6:37] == "SCHWARZ INEQUALITY TEST SKIPPED"):
-            # Output looks something like this:
-            # RESULTS OF MOLLER-PLESSET 2ND ORDER CORRECTION ARE
-            #         E(0)=      -285.7568061536
-            #         E(1)=         0.0
-            #         E(2)=        -0.9679419329
-            #       E(MP2)=      -286.7247480864
-            # where E(MP2) = E(0) + E(2)
-            #
-            # with GAMESS-US 12 Jan 2009 (R3) the preceding text is different:
-            ##      DIRECT 4-INDEX TRANSFORMATION 
-            ##      SCHWARZ INEQUALITY TEST SKIPPED          0 INTEGRAL BLOCKS
-            ##                     E(SCF)=       -76.0088477471
-            ##                       E(2)=        -0.1403745370
-            ##                     E(MP2)=       -76.1492222841            
-            if not hasattr(self, "mpenergies"):
-                self.mpenergies = []
-            # Each iteration has a new print-out
-            self.mpenergies.append([])
-            # GAMESS-US presently supports only second order corrections (MP2)
-            # PC GAMESS also has higher levels (3rd and 4th), with different output
-            # Only the highest level MP4 energy is gathered (SDQ or SDTQ)            
-            while re.search("DONE WITH MP(\d) ENERGY", line) is None:
-                line = next(inputfile)
-                if len(line.split()) > 0:
-                    # Only up to MP2 correction
-                    if line.split()[0] == "E(MP2)=":
-                        mp2energy = float(line.split()[1])
-                        self.mpenergies[-1].append(utils.convertor(mp2energy, "hartree", "eV"))
-                    # MP2 before higher order calculations
-                    if line.split()[0] == "E(MP2)":
-                        mp2energy = float(line.split()[2])
-                        self.mpenergies[-1].append(utils.convertor(mp2energy, "hartree", "eV"))
-                    if line.split()[0] == "E(MP3)":
-                        mp3energy = float(line.split()[2])
-                        self.mpenergies[-1].append(utils.convertor(mp3energy, "hartree", "eV"))
-                    if line.split()[0] in ["E(MP4-SDQ)", "E(MP4-SDTQ)"]:
-                        mp4energy = float(line.split()[2])
-                        self.mpenergies[-1].append(utils.convertor(mp4energy, "hartree", "eV"))
-
-        # Total energies after Coupled Cluster calculations
-        # Only the highest Coupled Cluster level result is gathered
-        if line[12:23] == "CCD ENERGY:":
-            if not hasattr(self, "ccenergies"):
-                self.ccenergies = []
-            ccenergy = float(line.split()[2])
-            self.ccenergies.append(utils.convertor(ccenergy, "hartree", "eV"))
-        if line.find("CCSD") >= 0 and line.split()[0:2] == ["CCSD", "ENERGY:"]:
-            if not hasattr(self, "ccenergies"):
-                self.ccenergies = []
-            ccenergy = float(line.split()[2])
-            line = next(inputfile)
-            if line[8:23] == "CCSD[T] ENERGY:":
-                ccenergy = float(line.split()[2])
-                line = next(inputfile)
-                if line[8:23] == "CCSD(T) ENERGY:":
-                    ccenergy = float(line.split()[2])
-            self.ccenergies.append(utils.convertor(ccenergy, "hartree", "eV"))
-        # Also collect MP2 energies, which are always calculated before CC
-        if line [8:23] == "MBPT(2) ENERGY:":
-            if not hasattr(self, "mpenergies"):
-                self.mpenergies = []
-            self.mpenergies.append([])
-            mp2energy = float(line.split()[2])
-            self.mpenergies[-1].append(utils.convertor(mp2energy, "hartree", "eV"))
-
-        # Extract charge and multiplicity
-        if line[1:19] == "CHARGE OF MOLECULE":
-            self.charge = int(line.split()[-1])
-            self.mult = int(next(inputfile).split()[-1])
-
-        # etenergies (used only for CIS runs now)
-        if "EXCITATION ENERGIES" in line and line.find("DONE WITH") < 0:
-            if not hasattr(self, "etenergies"):
-                self.etenergies = []
-            header = next(inputfile).rstrip()
-            get_etosc = False
-            if header.endswith("OSC. STR."):
-                # water_cis_dets.out does not have the oscillator strength
-                # in this table...it is extracted from a different section below
-                get_etosc = True
-                self.etoscs = []
-            dashes = next(inputfile)
-            line = next(inputfile)
-            broken = line.split()
-            while len(broken) > 0:
-                # Take hartree value with more numbers, and convert.
-                # Note that the values listed after this are also less exact!
-                etenergy = float(broken[1])
-                self.etenergies.append(utils.convertor(etenergy, "hartree", "cm-1"))
-                if get_etosc:
-                    etosc = float(broken[-1])
-                    self.etoscs.append(etosc)
-                broken = next(inputfile).split()
-
-        # Detect the CI hamiltonian type, if applicable.
-        # Should always be detected if CIS is done.
-        if line[8:64] == "RESULTS FROM SPIN-ADAPTED ANTISYMMETRIZED PRODUCT (SAPS)":
-            self.cihamtyp = "saps"
-        if line[8:64] == "RESULTS FROM DETERMINANT BASED ATOMIC ORBITAL CI-SINGLES":
-            self.cihamtyp = "dets"
-
-        # etsecs (used only for CIS runs for now)
-        if line[1:14] == "EXCITED STATE":
-            if not hasattr(self, 'etsecs'):
-                self.etsecs = []
-            if not hasattr(self, 'etsyms'):
-                self.etsyms = []
-            statenumber = int(line.split()[2])
-            spin = int(float(line.split()[7]))
-            if spin == 0:
-                sym = "Singlet"
-            if spin == 1:
-                sym = "Triplet"
-            sym += '-' + line.split()[-1]
-            self.etsyms.append(sym)
-            # skip 5 lines
-            for i in range(5):
-                line = next(inputfile)
-            line = next(inputfile)
-            CIScontribs = []
-            while line.strip()[0] != "-":
-                MOtype = 0
-                # alpha/beta are specified for hamtyp=dets
-                if self.cihamtyp == "dets":
-                    if line.split()[0] == "BETA":
-                        MOtype = 1
-                fromMO = int(line.split()[-3])-1
-                toMO = int(line.split()[-2])-1
-                coeff = float(line.split()[-1])
-                # With the SAPS hamiltonian, the coefficients are multiplied
-                #   by sqrt(2) so that they normalize to 1.
-                # With DETS, both alpha and beta excitations are printed.
-                # if self.cihamtyp == "saps":
-                #    coeff /= numpy.sqrt(2.0)
-                CIScontribs.append([(fromMO,MOtype),(toMO,MOtype),coeff])
-                line = next(inputfile)
-            self.etsecs.append(CIScontribs)
-
-        # etoscs (used only for CIS runs now)
-        if line[1:50] == "TRANSITION FROM THE GROUND STATE TO EXCITED STATE":
-            if not hasattr(self, "etoscs"):
-                self.etoscs = []
-            statenumber = int(line.split()[-1])
-            # skip 7 lines
-            for i in range(8):
-                line = next(inputfile)
-            strength = float(line.split()[3])
-            self.etoscs.append(strength)
-
-        # TD-DFT for GAMESS-US.
-        # The format for excitations has changed a bit between 2007 and 2012.
-        # Original format parser was written for:
-        #
-        #          -------------------
-        #          TRIPLET EXCITATIONS
-        #          -------------------
-        #
-        # STATE #   1  ENERGY =    3.027228 EV
-        # OSCILLATOR STRENGTH =    0.000000
-        #        DRF    COEF       OCC      VIR
-        #        ---    ----       ---      ---
-        #         35 -1.105383     35  ->   36
-        #         69 -0.389181     34  ->   37
-        #        103 -0.405078     33  ->   38
-        #        137  0.252485     32  ->   39
-        #        168 -0.158406     28  ->   40
-        #
-        # STATE #   2  ENERGY =    4.227763 EV
-        # ...
-        #
-        # Here is the corresponding 2012 version:
-        #
-        #          -------------------
-        #          TRIPLET EXCITATIONS
-        #          -------------------
-        #
-        # STATE #   1  ENERGY =    3.027297 EV
-        # OSCILLATOR STRENGTH =    0.000000
-        # LAMBDA DIAGNOSTIC   =    0.925 (RYDBERG/CHARGE TRANSFER CHARACTER)
-        # SYMMETRY OF STATE   =    A   
-        #                 EXCITATION  DE-EXCITATION
-        #     OCC     VIR  AMPLITUDE      AMPLITUDE
-        #      I       A     X(I->A)        Y(A->I)
-        #     ---     ---   --------       --------
-        #     35      36   -0.929190      -0.176167
-        #     34      37   -0.279823      -0.109414
-        # ...
-        #
-        # We discern these two by the presence of the arrow in the old version.
-        #
-        # The "LET EXCITATIONS" pattern used below catches both
-        # singlet and triplet excitations output.
-        if line[14:29] == "LET EXCITATIONS":
-
-            self.etenergies = []
-            self.etoscs = []
-            self.etsecs = []
-            etsyms = []
-
-            minuses = next(inputfile)
-            blanks = next(inputfile)
-
-            # Loop while states are still being printed.
-            line = next(inputfile)
-            while line[1:6] == "STATE":
-
-                if self.progress:
-                    self.updateprogress(inputfile, "Excited States")
-
-                etenergy = utils.convertor(float(line.split()[-2]), "eV", "cm-1")
-                etoscs = float(next(inputfile).split()[-1])
-                self.etenergies.append(etenergy)
-                self.etoscs.append(etoscs)
-
-                # Symmetry is not always present, especially in old versions.
-                # Newer versions, on the other hand, can also provide a line
-                # with lambda diagnostic and some extra headers.
-                line = next(inputfile)
-                if "LAMBDA DIAGNOSTIC" in line:
-                    line = next(inputfile)
-                if "SYMMETRY" in line:
-                    etsyms.append(line.split()[-1])
-                    line = next(inputfile)
-                if "EXCITATION" in line and "DE-EXCITATION" in line:
-                    line = next(inputfile)
-                if line.count("AMPLITUDE") == 2:
-                    line = next(inputfile)
-
-                minuses = next(inputfile)
-                CIScontribs = []
-                line = next(inputfile)
-                while line.strip():
-                    cols = line.split()
-                    if "->" in line:
-                        i_occ_vir = [2, 4]
-                        i_coeff = 1
-                        
-                    else:
-                        i_occ_vir = [0, 1]
-                        i_coeff = 2
-                    fromMO, toMO = [int(cols[i]) - 1 for i in i_occ_vir]
-                    coeff = float(cols[i_coeff])
-                    CIScontribs.append([(fromMO, 0), (toMO, 0), coeff])
-                    line = next(inputfile)
-                self.etsecs.append(CIScontribs)
-                line = next(inputfile)
-
-            # The symmetries are not always present.
-            if etsyms:
-                self.etsyms = etsyms
-         
-        # Maximum and RMS gradients.
-        if "MAXIMUM GRADIENT" in line or "RMS GRADIENT" in line:
-
-            parts = line.split()
-
-            # Avoid parsing the following...
-            
-            ## YOU SHOULD RESTART "OPTIMIZE" RUNS WITH THE COORDINATES
-            ## WHOSE ENERGY IS LOWEST.  RESTART "SADPOINT" RUNS WITH THE
-            ## COORDINATES WHOSE RMS GRADIENT IS SMALLEST.  THESE ARE NOT
-            ## ALWAYS THE LAST POINT COMPUTED!            
-
-            if parts[0] not in ["MAXIMUM", "RMS", "(1)"]:
-                return
-
-            if not hasattr(self, "geovalues"):
-                self.geovalues = []
-
-            # Newer versions (around 2006) have both maximum and RMS on one line:
-            #       MAXIMUM GRADIENT =  0.0531540    RMS GRADIENT = 0.0189223
-            if len(parts) == 8:
-                maximum = float(parts[3])
-                rms = float(parts[7])
-            
-            # In older versions of GAMESS, this spanned two lines, like this:
-            #       MAXIMUM GRADIENT =    0.057578167
-            #           RMS GRADIENT =    0.027589766
-            if len(parts) == 4:
-                maximum = float(parts[3])
-                line = next(inputfile)
-                parts = line.split()
-                rms = float(parts[3])
-
-
-            # FMO also prints two final one- and two-body gradients (see exam37):
-            #   (1) MAXIMUM GRADIENT =  0.0531540    RMS GRADIENT = 0.0189223
-            if len(parts) == 9:
-                maximum = float(parts[4])
-                rms = float(parts[8])
-
-            self.geovalues.append([maximum, rms])
-
-        if line[11:50] == "ATOMIC                      COORDINATES":
-            # This is the input orientation, which is the only data available for
-            # SP calcs, but which should be overwritten by the standard orientation
-            # values, which is the only information available for all geoopt cycles.
-            if not hasattr(self, "atomcoords"):
-                self.atomcoords = []
-                self.atomnos = []
-            line = next(inputfile)
-            atomcoords = []
-            atomnos = []
-            line = next(inputfile)
-            while line.strip():
-                temp = line.strip().split()
-                atomcoords.append([utils.convertor(float(x), "bohr", "Angstrom") for x in temp[2:5]])
-                atomnos.append(int(round(float(temp[1])))) # Don't use the atom name as this is arbitary
-                line = next(inputfile)
-            self.atomnos = numpy.array(atomnos, "i")
-            self.atomcoords.append(atomcoords)
-
-        if line[12:40] == "EQUILIBRIUM GEOMETRY LOCATED":
-            # Prevent extraction of the final geometry twice
-            self.geooptfinished = True
-        
-        if line[1:29] == "COORDINATES OF ALL ATOMS ARE" and not self.geooptfinished:
-            # This is the standard orientation, which is the only coordinate
-            # information available for all geometry optimisation cycles.
-            # The input orientation will be overwritten if this is a geometry optimisation
-            # We assume that a previous Input Orientation has been found and
-            # used to extract the atomnos
-            if self.progress:
-                self.updateprogress(inputfile, "Coordinates")
-
-            if self.firststdorient:
-                self.firststdorient = False
-                # Wipes out the single input coordinate at the start of the file
-                self.atomcoords = []
-                
-            line = next(inputfile)
-            hyphens = next(inputfile)
-
-            atomcoords = []
-            line = next(inputfile)                
-
-            for i in range(self.natom):
-                temp = line.strip().split()
-                atomcoords.append(list(map(float, temp[2:5])))
-                line = next(inputfile)
-            self.atomcoords.append(atomcoords)
-        
-        # Section with SCF information.
-        #
-        # The space at the start of the search string is to differentiate from MCSCF.
-        # Everything before the search string is stored as the type of SCF.
-        # SCF types may include: BLYP, RHF, ROHF, UHF, etc.
-        #
-        # For example, in exam17 the section looks like this (note that this is GVB):
-        #          ------------------------
-        #          ROHF-GVB SCF CALCULATION
-        #          ------------------------
-        # GVB STEP WILL USE    119875 WORDS OF MEMORY.
-        #
-        #     MAXIT=  30   NPUNCH= 2   SQCDF TOL=1.0000E-05
-        #     NUCLEAR ENERGY=        6.1597411978
-        #     EXTRAP=T   DAMP=F   SHIFT=F   RSTRCT=F   DIIS=F  SOSCF=F
-        #
-        # ITER EX     TOTAL ENERGY       E CHANGE        SQCDF       DIIS ERROR
-        #   0  0      -38.298939963   -38.298939963   0.131784454   0.000000000
-        #   1  1      -38.332044339    -0.033104376   0.026019716   0.000000000
-        # ... and will be terminated by a blank line.
-        if line.rstrip()[-16:] == " SCF CALCULATION":
-
-            # Remember the type of SCF.
-            self.scftype = line.strip()[:-16]
-
-            dashes = next(inputfile)
-
-            while line [:5] != " ITER":
-
-                if self.progress:
-                    self.updateprogress(inputfile, "Attributes")
-
-                # GVB uses SQCDF for checking convergence (for example in exam17).
-                if "GVB" in self.scftype and "SQCDF TOL=" in line:
-                    scftarget = float(line.split("=")[-1])
-
-                # Normally however the density is used as the convergence criterium.
-                # Deal with various versions:
-                #   (GAMESS VERSION = 12 DEC 2003)
-                #     DENSITY MATRIX CONV=  2.00E-05  DFT GRID SWITCH THRESHOLD=  3.00E-04
-                #   (GAMESS VERSION = 22 FEB 2006)
-                #     DENSITY MATRIX CONV=  1.00E-05
-                #   (PC GAMESS version 6.2, Not DFT?)
-                #     DENSITY CONV=  1.00E-05
-                elif "DENSITY CONV" in line or "DENSITY MATRIX CONV" in line:
-                    scftarget = float(line.split()[-1])
-
-                line = next(inputfile)
-
-            if not hasattr(self, "scftargets"):
-                self.scftargets = []
-
-            self.scftargets.append([scftarget])
-
-            if not hasattr(self,"scfvalues"):
-                self.scfvalues = []
-
-            line = next(inputfile)
-
-            # Normally the iteration print in 6 columns.
-            # For ROHF, however, it is 5 columns, thus this extra parameter.
-            if "ROHF" in self.scftype:
-                valcol = 4
-            else:
-                valcol = 5
-
-            # SCF iterations are terminated by a blank line.
-            # The first four characters usually contains the step number.
-            # However, lines can also contain messages, including:
-            #   * * *   INITIATING DIIS PROCEDURE   * * *
-            #   CONVERGED TO SWOFF, SO DFT CALCULATION IS NOW SWITCHED ON
-            #   DFT CODE IS SWITCHING BACK TO THE FINER GRID
-            values = []
-            while line.strip():
-                try:
-                    temp = int(line[0:4])
-                except ValueError:
-                    pass
-                else:
-                    values.append([float(line.split()[valcol])])
-                line = next(inputfile)
-            self.scfvalues.append(values)
-
-        # Extract normal coordinate analysis, including vibrational frequencies (vibfreq),
-        # IT intensities (vibirs) and displacements (vibdisps).
-        #
-        # This section typically looks like the following in GAMESS-US:
-        #
-        # MODES 1 TO 6 ARE TAKEN AS ROTATIONS AND TRANSLATIONS.
-        #
-        #     FREQUENCIES IN CM**-1, IR INTENSITIES IN DEBYE**2/AMU-ANGSTROM**2,
-        #     REDUCED MASSES IN AMU.
-        #
-        #                          1           2           3           4           5
-        #       FREQUENCY:        52.49       41.45       17.61        9.23       10.61  
-        #    REDUCED MASS:      3.92418     3.77048     5.43419     6.44636     5.50693
-        #    IR INTENSITY:      0.00013     0.00001     0.00004     0.00000     0.00003
-        #
-        # ...or in the case of a numerical Hessian job...
-        #
-        # MODES 1 TO 5 ARE TAKEN AS ROTATIONS AND TRANSLATIONS.
-        #
-        #     FREQUENCIES IN CM**-1, IR INTENSITIES IN DEBYE**2/AMU-ANGSTROM**2,
-        #     REDUCED MASSES IN AMU.
-        #
-        #                          1           2           3           4           5
-        #       FREQUENCY:         0.05        0.03        0.03       30.89       30.94  
-        #    REDUCED MASS:      8.50125     8.50137     8.50136     1.06709     1.06709
-        #       
-        # ...whereas PC-GAMESS has...
-        #
-        # MODES 1 TO 6 ARE TAKEN AS ROTATIONS AND TRANSLATIONS.
-        #
-        #     FREQUENCIES IN CM**-1, IR INTENSITIES IN DEBYE**2/AMU-ANGSTROM**2
-        #
-        #                          1           2           3           4           5
-        #       FREQUENCY:         5.89        1.46        0.01        0.01        0.01  
-        #    IR INTENSITY:      0.00000     0.00000     0.00000     0.00000     0.00000
-        #
-        # If Raman is present we have (for PC-GAMESS)...
-        #
-        # MODES 1 TO 6 ARE TAKEN AS ROTATIONS AND TRANSLATIONS.
-        #
-        #     FREQUENCIES IN CM**-1, IR INTENSITIES IN DEBYE**2/AMU-ANGSTROM**2
-        #     RAMAN INTENSITIES IN ANGSTROM**4/AMU, DEPOLARIZATIONS ARE DIMENSIONLESS
-        #
-        #                          1           2           3           4           5
-        #       FREQUENCY:         5.89        1.46        0.04        0.03        0.01  
-        #    IR INTENSITY:      0.00000     0.00000     0.00000     0.00000     0.00000
-        # RAMAN INTENSITY:       12.675       1.828       0.000       0.000       0.000
-        #  DEPOLARIZATION:        0.750       0.750       0.124       0.009       0.750
-        #
-        # If GAMESS-US or PC-GAMESS has not reached the stationary point we have
-        # and additional warning, repeated twice, like so (see n_water.log for an example):
-        #
-        #     *******************************************************
-        #     * THIS IS NOT A STATIONARY POINT ON THE MOLECULAR PES *
-        #     *     THE VIBRATIONAL ANALYSIS IS NOT VALID !!!       *
-        #     *******************************************************
-        #
-        # There can also be additional warnings about the selection of modes, for example:
-        #
-        # * * * WARNING, MODE 6 HAS BEEN CHOSEN AS A VIBRATION
-        #          WHILE MODE12 IS ASSUMED TO BE A TRANSLATION/ROTATION.
-        # PLEASE VERIFY THE PROGRAM'S DECISION MANUALLY!
-        #
-        if "NORMAL COORDINATE ANALYSIS IN THE HARMONIC APPROXIMATION" in line:
-
-            self.vibfreqs = []
-            self.vibirs = []
-            self.vibdisps = []
-
-            # Need to get to the modes line, which is often preceeded by
-            # a list of atomic weights and some possible warnings.
-            # Pass the warnings to the logger if they are there.
-            while not "MODES" in line:
-                if self.progress:
-                    self.updateprogress(inputfile, "Frequency Information")
-
-                line = next(inputfile)
-                if "THIS IS NOT A STATIONARY POINT" in line:
-                    msg = "\n   This is not a stationary point on the molecular PES"
-                    msg += "\n   The vibrational analysis is not valid!!!"
-                    self.logger.warning(msg)
-                if "* * * WARNING, MODE" in line:
-                    line1 = line.strip()
-                    line2 = next(inputfile).strip()
-                    line3 = next(inputfile).strip()
-                    self.logger.warning("\n   " + "\n   ".join((line1,line2,line3)))
-
-            # In at least one case (regression zolm_dft3a.log) for older version of GAMESS-US,
-            # the header concerning the range of nodes is formatted wrong and can look like so:
-            # MODES 9 TO14 ARE TAKEN AS ROTATIONS AND TRANSLATIONS.
-            #  ... although it's unclear whether this happens for all two-digit values.
-            startrot = int(line.split()[1])
-            if len(line.split()[2]) == 2:
-                endrot = int(line.split()[3])
-            else:
-                endrot = int(line.split()[2][2:])
-
-            blank = next(inputfile)
-            line = next(inputfile)
-
-            # Continue down to the first frequencies
-            while not line.strip() or not line.startswith("                          1"):
-                line = next(inputfile)
-
-            while not "SAYVETZ" in line:
-                if self.progress:
-                    self.updateprogress(inputfile, "Frequency Information")
-
-                # Note: there may be imaginary frequencies like this (which we make negative):
-                #       FREQUENCY:       825.18 I    111.53       12.62       10.70        0.89
-                #
-                # A note for debuggers: some of these frequencies will be removed later,
-                # assumed to be translations or rotations (see startrot/endrot above).
-                for col in next(inputfile).split()[1:]:
-                    if col == "I":
-                        self.vibfreqs[-1] *= -1
-                    else:
-                        self.vibfreqs.append(float(col))
-
-                line = next(inputfile)
-
-                # Skip the symmetry (appears in newer versions), fixes bug #3476063.
-                if line.find("SYMMETRY") >= 0:
-                    line = next(inputfile)
-
-                # Skip the reduced mass (not always present).
-                if line.find("REDUCED") >= 0:
-                    line = next(inputfile)
-
-                # Not present in numerical Hessian calculations.
-                if line.find("IR INTENSITY") >= 0:
-                    irIntensity = map(float, line.strip().split()[2:])
-                    self.vibirs.extend([utils.convertor(x, "Debye^2/amu-Angstrom^2", "km/mol") for x in irIntensity])
-                    line = next(inputfile)
-
-                # Read in Raman vibrational intensities if present.
-                if line.find("RAMAN") >= 0:
-                    if not hasattr(self,"vibramans"):
-                        self.vibramans = []
-                    ramanIntensity = line.strip().split()
-                    self.vibramans.extend(list(map(float, ramanIntensity[2:])))
-                    depolar = next(inputfile)
-                    line = next(inputfile)
-
-                # This line seems always to be blank.
-                assert line == blank
-
-                # Extract the Cartesian displacement vectors.
-                p = [ [], [], [], [], [] ]
-                for j in range(self.natom):
-                    q = [ [], [], [], [], [] ]
-                    for coord in "xyz":
-                        line = next(inputfile)[21:]
-                        cols = list(map(float, line.split()))
-                        for i, val in enumerate(cols):
-                            q[i].append(val)
-                    for k in range(len(cols)):
-                        p[k].append(q[k])
-                self.vibdisps.extend(p[:len(cols)])
-
-                # Skip the Sayvetz stuff at the end.
-                for j in range(10):
-                    line = next(inputfile)
-                
-                blank = next(inputfile)
-                line = next(inputfile)
-            
-            # Exclude rotations and translations.
-            self.vibfreqs = numpy.array(self.vibfreqs[:startrot-1]+self.vibfreqs[endrot:], "d")
-            self.vibirs = numpy.array(self.vibirs[:startrot-1]+self.vibirs[endrot:], "d")
-            self.vibdisps = numpy.array(self.vibdisps[:startrot-1]+self.vibdisps[endrot:], "d")
-            if hasattr(self, "vibramans"):
-                self.vibramans = numpy.array(self.vibramans[:startrot-1]+self.vibramans[endrot:], "d")
-
-        if line[5:21] == "ATOMIC BASIS SET":
-            self.gbasis = []
-            line = next(inputfile)
-            while line.find("SHELL")<0:
-                line = next(inputfile)
-            blank = next(inputfile)
-            atomname = next(inputfile)
-            # shellcounter stores the shell no of the last shell
-            # in the previous set of primitives
-            shellcounter = 1
-            while line.find("TOTAL NUMBER")<0:
-                blank = next(inputfile)
-                line = next(inputfile)
-                shellno = int(line.split()[0])
-                shellgap = shellno - shellcounter
-                gbasis = [] # Stores basis sets on one atom
-                shellsize = 0
-                while len(line.split())!=1 and line.find("TOTAL NUMBER")<0:
-                    shellsize += 1
-                    coeff = {}
-                    # coefficients and symmetries for a block of rows
-                    while line.strip():
-                        temp = line.strip().split()
-                        sym = temp[1]
-                        assert sym in ['S', 'P', 'D', 'F', 'G', 'L']
-                        if sym == "L": # L refers to SP
-                            if len(temp)==6: # GAMESS US
-                                coeff.setdefault("S", []).append( (float(temp[3]), float(temp[4])) )
-                                coeff.setdefault("P", []).append( (float(temp[3]), float(temp[5])) )
-                            else: # PC GAMESS
-                                assert temp[6][-1] == temp[9][-1] == ')'
-                                coeff.setdefault("S", []).append( (float(temp[3]), float(temp[6][:-1])) )
-                                coeff.setdefault("P", []).append( (float(temp[3]), float(temp[9][:-1])) )
-                        else:
-                            if len(temp)==5: # GAMESS US
-                                coeff.setdefault(sym, []).append( (float(temp[3]), float(temp[4])) )
-                            else: # PC GAMESS
-                                assert temp[6][-1] == ')'
-                                coeff.setdefault(sym, []).append( (float(temp[3]), float(temp[6][:-1])) )
-                        line = next(inputfile)
-                    # either a blank or a continuation of the block
-                    if sym == "L":
-                        gbasis.append( ('S', coeff['S']))
-                        gbasis.append( ('P', coeff['P']))
-                    else:
-                        gbasis.append( (sym, coeff[sym]))
-                    line = next(inputfile)
-                # either the start of the next block or the start of a new atom or
-                # the end of the basis function section
-                
-                numtoadd = 1 + (shellgap // shellsize)
-                shellcounter = shellno + shellsize
-                for x in range(numtoadd):
-                    self.gbasis.append(gbasis)
-
-        if line.find("EIGENVECTORS") == 10 or line.find("MOLECULAR OBRITALS") == 10:
-            # The details returned come from the *final* report of evalues and
-            #   the last list of symmetries in the log file.
-            # Should be followed by lines like this:
-            #           ------------
-            #           EIGENVECTORS
-            #           ------------
-            # 
-            #                       1          2          3          4          5
-            #                   -10.0162   -10.0161   -10.0039   -10.0039   -10.0029
-            #                      BU         AG         BU         AG         AG  
-            #     1  C  1  S    0.699293   0.699290  -0.027566   0.027799   0.002412
-            #     2  C  1  S    0.031569   0.031361   0.004097  -0.004054  -0.000605
-            #     3  C  1  X    0.000908   0.000632  -0.004163   0.004132   0.000619
-            #     4  C  1  Y   -0.000019   0.000033   0.000668  -0.000651   0.005256
-            #     5  C  1  Z    0.000000   0.000000   0.000000   0.000000   0.000000
-            #     6  C  2  S   -0.699293   0.699290   0.027566   0.027799   0.002412
-            #     7  C  2  S   -0.031569   0.031361  -0.004097  -0.004054  -0.000605
-            #     8  C  2  X    0.000908  -0.000632  -0.004163  -0.004132  -0.000619
-            #     9  C  2  Y   -0.000019  -0.000033   0.000668   0.000651  -0.005256
-            #    10  C  2  Z    0.000000   0.000000   0.000000   0.000000   0.000000
-            #    11  C  3  S   -0.018967  -0.019439   0.011799  -0.014884  -0.452328
-            #    12  C  3  S   -0.007748  -0.006932   0.000680  -0.000695  -0.024917
-            #    13  C  3  X    0.002628   0.002997   0.000018   0.000061  -0.003608
-            # and so forth... with blanks lines between blocks of 5 orbitals each.
-            # Warning! There are subtle differences between GAMESS-US and PC-GAMES
-            #   in the formatting of the first four columns.
-            #
-            # Watch out for F orbitals...
-            # PC GAMESS
-            #   19  C   1 YZ   0.000000   0.000000   0.000000   0.000000   0.000000
-            #   20  C    XXX   0.000000   0.000000   0.000000   0.000000   0.002249
-            #   21  C    YYY   0.000000   0.000000  -0.025555   0.000000   0.000000
-            #   22  C    ZZZ   0.000000   0.000000   0.000000   0.002249   0.000000
-            #   23  C    XXY   0.000000   0.000000   0.001343   0.000000   0.000000
-            # GAMESS US
-            #   55  C  1 XYZ   0.000000   0.000000   0.000000   0.000000   0.000000
-            #   56  C  1XXXX  -0.000014  -0.000067   0.000000   0.000000   0.000000
-            #
-            # This is fine for GeoOpt and SP, but may be weird for TD and Freq.
-
-            # This is the stuff that we can read from these blocks.
-            self.moenergies = [[]]
-            self.mosyms = [[]]
-            if not hasattr(self, "nmo"):
-                self.nmo = self.nbasis
-            self.mocoeffs = [numpy.zeros((self.nmo, self.nbasis), "d")]
-            readatombasis = False
-            if not hasattr(self, "atombasis"):
-                self.atombasis = []
-                self.aonames = []
-                for i in range(self.natom):
-                    self.atombasis.append([])
-                self.aonames = []
-                readatombasis = True
-
             dashes = next(inputfile)
             for base in range(0, self.nmo, 5):
 
@@ -2245,5 +1113,4 @@
     if len(sys.argv) > 2:
         for i in range(len(sys.argv[2:])):
             if hasattr(data, sys.argv[2 + i]):
-                print(getattr(data, sys.argv[2 + i]))
->>>>>>> f32901a9
+                print(getattr(data, sys.argv[2 + i]))