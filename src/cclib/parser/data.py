--- conflicted
+++ resolved
@@ -1,375 +1,315 @@
-# -*- coding: utf-8 -*-
-#
-# This file is part of cclib (http://cclib.github.io), a library for parsing
-# and interpreting the results of computational chemistry packages.
-#
-# Copyright (C) 2007-2014, the cclib development team
-#
-# The library is free software, distributed under the terms of
-# the GNU Lesser General Public version 2.1 or later. You should have
-# received a copy of the license along with cclib. You can also access
-# the full license online at http://www.gnu.org/copyleft/lgpl.html.
-
-"""Classes and tools for storing and handling parsed data"""
-
-
-import numpy
-from collections import namedtuple
-
-
-class ccData(object):
-    """Stores data extracted by cclib parsers
-
-    Description of cclib attributes:
-        aonames -- atomic orbital names (list of strings)
-        aooverlaps -- atomic orbital overlap matrix (array[2])
-        atombasis -- indices of atomic orbitals on each atom (list of lists)
-        atomcharges -- atomic partial charges (dict of arrays[1])
-        atomcoords -- atom coordinates (array[3], angstroms)
-        atommasses -- atom masses (array[1], daltons)
-        atomnos -- atomic numbers (array[1])
-        atomspins -- atomic spin densities (dict of arrays[1])
-        charge -- net charge of the system (integer)
-        ccenergies -- molecular energies with Coupled-Cluster corrections (array[2], eV)
-        coreelectrons -- number of core electrons in atom pseudopotentials (array[1])
-        enthalpy -- sum of electronic and thermal enthalpies (float, hartree/particle)
-        entropy -- entropy (float, hartree/particle)
-        etenergies -- energies of electronic transitions (array[1], 1/cm)
-        etoscs -- oscillator strengths of electronic transitions (array[1])
-        etrotats -- rotatory strengths of electronic transitions (array[1], ??)
-        etsecs -- singly-excited configurations for electronic transitions (list of lists)
-        etsyms -- symmetries of electronic transitions (list of string)
-        freeenergy -- sum of electronic and thermal free energies (float, hartree/particle)
-        fonames -- fragment orbital names (list of strings)
-        fooverlaps -- fragment orbital overlap matrix (array[2])
-        fragnames -- names of fragments (list of strings)
-        frags -- indices of atoms in a fragment (list of lists)
-        gbasis -- coefficients and exponents of Gaussian basis functions (PyQuante format)
-        geotargets -- targets for convergence of geometry optimization (array[1])
-        geovalues -- current values for convergence of geometry optmization (array[1])
-        grads -- current values of forces (gradients) in geometry optimization (array[3])
-        hessian -- elements of the force constant matrix (array[1])
-        homos -- molecular orbital indices of HOMO(s) (array[1])
-        metadata -- some metadata for the current calculation (dict of string) 
-        mocoeffs -- molecular orbital coefficients (list of arrays[2])
-        moenergies -- molecular orbital energies (list of arrays[1], eV)
-        moments -- molecular multipole moments (list of arrays[], a.u.)
-        mosyms -- orbital symmetries (list of lists)
-        mpenergies -- molecular electronic energies with Møller-Plesset corrections (array[2], eV)
-        mult -- multiplicity of the system (integer)
-        natom -- number of atoms (integer)
-        nbasis -- number of basis functions (integer)
-        nmo -- number of molecular orbitals (integer)
-        nocoeffs -- natural orbital coefficients (array[2])
-        nooccnos -- natural orbital occupation numbers (array[1])
-        optdone -- flags whether an optimization has converged (Boolean)
-        optstatus -- optimization status for each set of atomic coordinates (array[1])
-        scancoords -- geometries of each scan step (array[3], angstroms)
-        scanenergies -- energies of potential energy surface (list)
-        scannames -- names of varaibles scanned (list of strings)
-        scanparm -- values of parameters in potential energy surface (list of tuples)
-        scfenergies -- molecular electronic energies after SCF (Hartree-Fock, DFT) (array[1], eV)
-        scftargets -- targets for convergence of the SCF (array[2])
-        scfvalues -- current values for convergence of the SCF (list of arrays[2])
-        temperature -- temperature used for Thermochemistry (float, kelvin)
-        vibanharms -- vibrational anharmonicity constants (array[2], 1/cm)
-        vibdisps -- cartesian displacement vectors (array[3], delta angstrom)
-        vibfreqs -- vibrational frequencies (array[1], 1/cm)
-        vibirs -- IR intensities (array[1], km/mol)
-        vibramans -- Raman intensities (array[1], A^4/Da)
-        vibsyms -- symmetries of vibrations (list of strings)
-    (1) The term 'array' refers to a numpy array
-    (2) The number of dimensions of an array is given in square brackets
-    (3) Python indexes arrays/lists starting at zero, so if homos==[10], then
-            the 11th molecular orbital is the HOMO
-    """
-
-    # The expected types for all supported attributes.
-<<<<<<< HEAD
-    _attrtypes = {
-        "aonames":        list,
-        "aooverlaps":     numpy.ndarray,
-        "atombasis":      list,
-        "atomcharges":    dict,
-        "atomcoords":     numpy.ndarray,
-        "atommasses":     numpy.ndarray,
-        "atomnos":        numpy.ndarray,
-        "atomspins":      dict,
-        "ccenergies":     numpy.ndarray,
-        "charge":         int,
-        "coreelectrons":  numpy.ndarray,
-        "enthalpy":       float,
-        "entropy":        float,
-        "etenergies":     numpy.ndarray,
-        "etoscs":         numpy.ndarray,
-        "etrotats":       numpy.ndarray,
-        "etsecs":         list,
-        "etsyms":         list,
-        "freeenergy":     float,
-        "fonames":        list,
-        "fooverlaps":     numpy.ndarray,
-        "fragnames":      list,
-        "frags":          list,
-        'gbasis':         list,
-        "geotargets":     numpy.ndarray,
-        "geovalues":      numpy.ndarray,
-        "grads":          numpy.ndarray,
-        "hessian":        numpy.ndarray,
-        "homos":          numpy.ndarray,
-        "metadata":       dict,
-        "mocoeffs":       list,
-        "moenergies":     list,
-        "moments":        list,
-        "mosyms":         list,
-        "mpenergies":     numpy.ndarray,
-        "mult":           int,
-        "natom":          int,
-        "nbasis":         int,
-        "nmo":            int,
-        "nocoeffs":       numpy.ndarray,
-        "nooccnos":       numpy.ndarray,
-        "optdone":        bool,
-        "optstatus":      numpy.ndarray,
-        "scancoords":     numpy.ndarray,
-        "scanenergies":   list,
-        "scannames":      list,
-        "scanparm":       list,
-        "scfenergies":    numpy.ndarray,
-        "scftargets":     numpy.ndarray,
-        "scfvalues":      list,
-        "temperature":    float,
-        "vibanharms":     numpy.ndarray,
-        "vibdisps":       numpy.ndarray,
-        "vibfreqs":       numpy.ndarray,
-        "vibirs":         numpy.ndarray,
-        "vibramans":      numpy.ndarray,
-        "vibsyms":        list,
-=======
-    # The jsonKey is the key name used for attributes in the CJSON/JSON format
-    # 'TBD' - To Be Decided are the key names of attributes which haven't been included in the cjson format
-    Attribute = namedtuple('Attribute', ['type','jsonKey'])
-    _attributes = {
-       "aonames":          Attribute( list,             'names'),
-       "aooverlaps":       Attribute( numpy.ndarray,    'overlaps'),
-       "atombasis":        Attribute( list,             'indices'),
-       "atomcharges":      Attribute( dict,             'atomic charge'),
-       "atomcoords":       Attribute( numpy.ndarray,    'coords'),
-       "atommasses":       Attribute( numpy.ndarray,    'mass'),
-       "atomnos":          Attribute( numpy.ndarray,    'number'),
-       "atomspins":        Attribute( dict,             'spins'),
-       "ccenergies":       Attribute( numpy.ndarray,    'coupled cluster'),
-       "charge":           Attribute( int,              'charge'),
-       "coreelectrons":    Attribute( numpy.ndarray,    'core electrons'),
-       "enthalpy":         Attribute( float,            'enthalpy'),
-       "entropy":          Attribute( float,            'entropy'),
-       "etenergies":       Attribute( numpy.ndarray,    'electronic transitions'),
-       "etoscs":           Attribute( numpy.ndarray,    'oscillator strength'),
-       "etrotats":         Attribute( numpy.ndarray,    'rotatory strength'),
-       "etsecs":           Attribute( list,             'one excited config'),
-       "etsyms":           Attribute( list,             'symmetry'),
-       "freeenergy":       Attribute( float,            'free energy'),
-       "fonames":          Attribute( list,             'orbital names'),
-       "fooverlaps":       Attribute( numpy.ndarray,    'orbital overlap'),
-       "fragnames":        Attribute( list,             'names'),
-       "frags":            Attribute( list,             'atom indices'),
-       "gbasis":           Attribute( list,             'TBD'),
-       "geotargets":       Attribute( numpy.ndarray,    'geometric targets'),
-       "geovalues":        Attribute( numpy.ndarray,    'geometric values'),
-       "grads":            Attribute( numpy.ndarray,    'TBD'),
-       "hessian":          Attribute( numpy.ndarray,    'hessian matrix'),
-       "homos":            Attribute( numpy.ndarray,    'homos'),
-       "mocoeffs":         Attribute( list,             'coeffs'),
-       "moenergies":       Attribute( list,             'energies'),
-       "moments":          Attribute( list,             'total dipole moment'),
-       "mosyms":           Attribute( list,             'symmetry'),
-       "mpenergies":       Attribute( numpy.ndarray,    'moller plesset'),
-       "mult":             Attribute( int,              'multiplicity'),
-       "natom":            Attribute( int,              'number of atoms'),
-       "nbasis":           Attribute( int,              'basis number'),
-       "nmo":              Attribute( int,              'MO number'),
-       "nocoeffs":         Attribute( numpy.ndarray,    'TBD'),
-       "nooccnos":         Attribute( numpy.ndarray,    'TBD'),
-       "optdone":          Attribute( bool,             'done'),
-       "optstatus":        Attribute( numpy.ndarray,    'status'),
-       "scancoords":       Attribute( numpy.ndarray,    'step geometry'),
-       "scanenergies":     Attribute( list,             'PES energies'),
-       "scannames":        Attribute( list,             'variable names'),
-       "scanparm":         Attribute( list,             'PES parameter values'),
-       "scfenergies":      Attribute( numpy.ndarray,    'energies'),
-       "scftargets":       Attribute( numpy.ndarray,    'targets'),
-       "scfvalues":        Attribute( list,             'values'),
-       "temperature":      Attribute( float,            'temperature'),
-       "vibanharms":       Attribute( numpy.ndarray,    'anharmonicity constants'),
-       "vibdisps":         Attribute( numpy.ndarray,    'displacement'),
-       "vibfreqs":         Attribute( numpy.ndarray,    'frequencies'),
-       "vibirs":           Attribute( numpy.ndarray,    'IR'),
-       "vibramans":        Attribute( numpy.ndarray,    'raman'),
-       "vibsyms":          Attribute( list,             'symmetry')
->>>>>>> 40f8a39b
-    }
-
-    # The name of all attributes can be generated from the dictionary above.
-    _attrlist = sorted(_attributes.keys())
-
-    # Arrays are double precision by default, but these will be integer arrays.
-    _intarrays = ['atomnos', 'coreelectrons', 'homos', 'optstatus']
-
-    # Attributes that should be lists of arrays (double precision).
-    _listsofarrays = ['mocoeffs', 'moenergies', 'moments', 'scfvalues']
-
-    # Attributes that should be dictionaries of arrays (double precision).
-    _dictsofarrays = ["atomcharges", "atomspins"]
-
-    # Possible statuses for optimization steps.
-    OPT_UNKNOWN = 0
-    OPT_NEW = 1
-    OPT_DONE = 2
-    OPT_UNCONVERGED = 3
-
-    def __init__(self, attributes={}):
-        """Initialize the cclibData object.
-
-        Normally called in the parse() method of a Logfile subclass.
-
-        Inputs:
-            attributes - optional dictionary of attributes to load as data
-        """
-
-        if attributes:
-            self.setattributes(attributes)
-
-    def listify(self):
-        """Converts all attributes that are arrays or lists/dicts of arrays to lists."""
-
-        attrlist = [k for k in self._attrlist if hasattr(self, k)]
-        for k in attrlist:
-            v = self._attributes[k].type
-            if v == numpy.ndarray:
-                setattr(self, k, getattr(self, k).tolist())
-            elif v == list and k in self._listsofarrays:
-                setattr(self, k, [x.tolist() for x in getattr(self, k)])
-            elif v == dict and k in self._dictsofarrays:
-                items = getattr(self, k).items()
-                pairs = [(key, val.tolist()) for key, val in items]
-                setattr(self, k, dict(pairs))
-
-    def arrayify(self):
-        """Converts appropriate attributes to arrays or lists/dicts of arrays."""
-
-        attrlist = [k for k in self._attrlist if hasattr(self, k)]
-        for k in attrlist:
-            v = self._attributes[k].type
-            precision = 'd'
-            if k in self._intarrays:
-                precision = 'i'
-            if v == numpy.ndarray:
-                a = getattr(self, k)
-                setattr(self, k, numpy.array(getattr(self, k), precision))
-            elif v == list and k in self._listsofarrays:
-                setattr(self, k, [numpy.array(x, precision) for x in getattr(self, k)])
-            elif v == dict and k in self._dictsofarrays:
-                items = getattr(self, k).items()
-                pairs = [(key, numpy.array(val, precision)) for key, val in items]
-                setattr(self, k, dict(pairs))
-
-    def getattributes(self, tolists=False):
-        """Returns a dictionary of existing data attributes.
-
-        Inputs:
-            tolists - flag to convert attributes to lists where applicable
-        """
-
-        if tolists:
-            self.listify()
-        attributes = {}
-        for attr in self._attrlist:
-            if hasattr(self, attr):
-                attributes[attr] = getattr(self, attr)
-        if tolists:
-            self.arrayify()
-        return attributes
-
-    def setattributes(self, attributes):
-        """Sets data attributes given in a dictionary.
-
-        Inputs:
-            attributes - dictionary of attributes to set
-        Outputs:
-            invalid - list of attributes names that were not set, which
-                      means they are not specified in self._attrlist
-        """
-
-        if type(attributes) is not dict:
-            raise TypeError("attributes must be in a dictionary")
-
-        valid = [a for a in attributes if a in self._attrlist]
-        invalid = [a for a in attributes if a not in self._attrlist]
-
-        for attr in valid:
-            setattr(self, attr, attributes[attr])
-
-        self.arrayify()
-        self.typecheck()
-
-        return invalid
-
-    def typecheck(self):
-        """Check the types of all attributes.
-
-        If an attribute does not match the expected type, then attempt to
-        convert; if that fails, only then raise a TypeError.
-        """
-
-        self.arrayify()
-        for attr in [a for a in self._attrlist if hasattr(self, a)]:
-
-            val = getattr(self, attr)
-            if type(val) == self._attributes[attr].type:
-                continue
-
-            try:
-                val = self._attributes[attr].type(val)
-            except ValueError:
-                args = (attr, type(val), self._attributes[attr].type)
-                raise TypeError("attribute %s is %s instead of %s and could not be converted" % args)
-
-    def write(self, filename=None, *args, **kwargs):
-        """Write parsed attributes to a file.
-
-        Possible extensions:
-          .cjson or .json -  output a chemical JSON file
-          .cml - output a chemical markup language (CML) file
-          .xyz - output a Cartesian XYZ file of the last coordinates available
-        """
-
-        from ..writer import ccwrite
-        outputstr = ccwrite(self, outputdest=filename, *args, **kwargs)
-        return outputstr
-
-    def writejson(self, filename=None):
-        """Write parsed attributes to a JSON file."""
-        return self.write(filename=filename, outputtype='cjson')
-    def writecml(self, filename=None):
-        """Write parsed attributes to a CML file."""
-        return self.write(filename=filename, outputtype='cml')
-    def writexyz(self, filename=None):
-        """Write parsed attributes to an XML file."""
-        return self.write(filename=filename, outputtype='xyz')
-
-
-class ccData_optdone_bool(ccData):
-    """This is the version of ccData where optdone is a Boolean."""
-
-    def __init__(self, *args, **kwargs):
-
-        super(ccData_optdone_bool, self).__init__(*args, **kwargs)
-
-
-    def setattributes(self, *args, **kwargs):
-
-        invalid = super(ccData_optdone_bool, self).setattributes(*args, **kwargs)
-
-        # Reduce optdone to a Boolean, because it will be parsed as a list. If this list has any element,
-        # it means that there was an optimized structure and optdone should be True.
-        if hasattr(self, 'optdone'):
-            self.optdone = len(self.optdone) > 0
+# -*- coding: utf-8 -*-
+#
+# This file is part of cclib (http://cclib.github.io), a library for parsing
+# and interpreting the results of computational chemistry packages.
+#
+# Copyright (C) 2007-2014, the cclib development team
+#
+# The library is free software, distributed under the terms of
+# the GNU Lesser General Public version 2.1 or later. You should have
+# received a copy of the license along with cclib. You can also access
+# the full license online at http://www.gnu.org/copyleft/lgpl.html.
+
+"""Classes and tools for storing and handling parsed data"""
+
+
+import numpy
+from collections import namedtuple
+
+
+class ccData(object):
+    """Stores data extracted by cclib parsers
+
+    Description of cclib attributes:
+        aonames -- atomic orbital names (list of strings)
+        aooverlaps -- atomic orbital overlap matrix (array[2])
+        atombasis -- indices of atomic orbitals on each atom (list of lists)
+        atomcharges -- atomic partial charges (dict of arrays[1])
+        atomcoords -- atom coordinates (array[3], angstroms)
+        atommasses -- atom masses (array[1], daltons)
+        atomnos -- atomic numbers (array[1])
+        atomspins -- atomic spin densities (dict of arrays[1])
+        charge -- net charge of the system (integer)
+        ccenergies -- molecular energies with Coupled-Cluster corrections (array[2], eV)
+        coreelectrons -- number of core electrons in atom pseudopotentials (array[1])
+        enthalpy -- sum of electronic and thermal enthalpies (float, hartree/particle)
+        entropy -- entropy (float, hartree/particle)
+        etenergies -- energies of electronic transitions (array[1], 1/cm)
+        etoscs -- oscillator strengths of electronic transitions (array[1])
+        etrotats -- rotatory strengths of electronic transitions (array[1], ??)
+        etsecs -- singly-excited configurations for electronic transitions (list of lists)
+        etsyms -- symmetries of electronic transitions (list of string)
+        freeenergy -- sum of electronic and thermal free energies (float, hartree/particle)
+        fonames -- fragment orbital names (list of strings)
+        fooverlaps -- fragment orbital overlap matrix (array[2])
+        fragnames -- names of fragments (list of strings)
+        frags -- indices of atoms in a fragment (list of lists)
+        gbasis -- coefficients and exponents of Gaussian basis functions (PyQuante format)
+        geotargets -- targets for convergence of geometry optimization (array[1])
+        geovalues -- current values for convergence of geometry optmization (array[1])
+        grads -- current values of forces (gradients) in geometry optimization (array[3])
+        hessian -- elements of the force constant matrix (array[1])
+        homos -- molecular orbital indices of HOMO(s) (array[1])
+        metadata -- some metadata for the current calculation (dict of string) 
+        mocoeffs -- molecular orbital coefficients (list of arrays[2])
+        moenergies -- molecular orbital energies (list of arrays[1], eV)
+        moments -- molecular multipole moments (list of arrays[], a.u.)
+        mosyms -- orbital symmetries (list of lists)
+        mpenergies -- molecular electronic energies with Møller-Plesset corrections (array[2], eV)
+        mult -- multiplicity of the system (integer)
+        natom -- number of atoms (integer)
+        nbasis -- number of basis functions (integer)
+        nmo -- number of molecular orbitals (integer)
+        nocoeffs -- natural orbital coefficients (array[2])
+        nooccnos -- natural orbital occupation numbers (array[1])
+        optdone -- flags whether an optimization has converged (Boolean)
+        optstatus -- optimization status for each set of atomic coordinates (array[1])
+        scancoords -- geometries of each scan step (array[3], angstroms)
+        scanenergies -- energies of potential energy surface (list)
+        scannames -- names of varaibles scanned (list of strings)
+        scanparm -- values of parameters in potential energy surface (list of tuples)
+        scfenergies -- molecular electronic energies after SCF (Hartree-Fock, DFT) (array[1], eV)
+        scftargets -- targets for convergence of the SCF (array[2])
+        scfvalues -- current values for convergence of the SCF (list of arrays[2])
+        temperature -- temperature used for Thermochemistry (float, kelvin)
+        vibanharms -- vibrational anharmonicity constants (array[2], 1/cm)
+        vibdisps -- cartesian displacement vectors (array[3], delta angstrom)
+        vibfreqs -- vibrational frequencies (array[1], 1/cm)
+        vibirs -- IR intensities (array[1], km/mol)
+        vibramans -- Raman intensities (array[1], A^4/Da)
+        vibsyms -- symmetries of vibrations (list of strings)
+    (1) The term 'array' refers to a numpy array
+    (2) The number of dimensions of an array is given in square brackets
+    (3) Python indexes arrays/lists starting at zero, so if homos==[10], then
+            the 11th molecular orbital is the HOMO
+    """
+
+    # The expected types for all supported attributes.
+    # The jsonKey is the key name used for attributes in the CJSON/JSON format
+    # 'TBD' - To Be Decided are the key names of attributes which haven't been included in the cjson format
+    Attribute = namedtuple('Attribute', ['type','jsonKey'])
+    _attributes = {
+       "aonames":          Attribute( list,             'names'),
+       "aooverlaps":       Attribute( numpy.ndarray,    'overlaps'),
+       "atombasis":        Attribute( list,             'indices'),
+       "atomcharges":      Attribute( dict,             'atomic charge'),
+       "atomcoords":       Attribute( numpy.ndarray,    'coords'),
+       "atommasses":       Attribute( numpy.ndarray,    'mass'),
+       "atomnos":          Attribute( numpy.ndarray,    'number'),
+       "atomspins":        Attribute( dict,             'spins'),
+       "ccenergies":       Attribute( numpy.ndarray,    'coupled cluster'),
+       "charge":           Attribute( int,              'charge'),
+       "coreelectrons":    Attribute( numpy.ndarray,    'core electrons'),
+       "enthalpy":         Attribute( float,            'enthalpy'),
+       "entropy":          Attribute( float,            'entropy'),
+       "etenergies":       Attribute( numpy.ndarray,    'electronic transitions'),
+       "etoscs":           Attribute( numpy.ndarray,    'oscillator strength'),
+       "etrotats":         Attribute( numpy.ndarray,    'rotatory strength'),
+       "etsecs":           Attribute( list,             'one excited config'),
+       "etsyms":           Attribute( list,             'symmetry'),
+       "freeenergy":       Attribute( float,            'free energy'),
+       "fonames":          Attribute( list,             'orbital names'),
+       "fooverlaps":       Attribute( numpy.ndarray,    'orbital overlap'),
+       "fragnames":        Attribute( list,             'names'),
+       "frags":            Attribute( list,             'atom indices'),
+       "gbasis":           Attribute( list,             'TBD'),
+       "geotargets":       Attribute( numpy.ndarray,    'geometric targets'),
+       "geovalues":        Attribute( numpy.ndarray,    'geometric values'),
+       "grads":            Attribute( numpy.ndarray,    'TBD'),
+       "hessian":          Attribute( numpy.ndarray,    'hessian matrix'),
+       "homos":            Attribute( numpy.ndarray,    'homos'),
+       "metadata":         Attribute( dict,             'TBD'),
+       "mocoeffs":         Attribute( list,             'coeffs'),
+       "moenergies":       Attribute( list,             'energies'),
+       "moments":          Attribute( list,             'total dipole moment'),
+       "mosyms":           Attribute( list,             'symmetry'),
+       "mpenergies":       Attribute( numpy.ndarray,    'moller plesset'),
+       "mult":             Attribute( int,              'multiplicity'),
+       "natom":            Attribute( int,              'number of atoms'),
+       "nbasis":           Attribute( int,              'basis number'),
+       "nmo":              Attribute( int,              'MO number'),
+       "nocoeffs":         Attribute( numpy.ndarray,    'TBD'),
+       "nooccnos":         Attribute( numpy.ndarray,    'TBD'),
+       "optdone":          Attribute( bool,             'done'),
+       "optstatus":        Attribute( numpy.ndarray,    'status'),
+       "scancoords":       Attribute( numpy.ndarray,    'step geometry'),
+       "scanenergies":     Attribute( list,             'PES energies'),
+       "scannames":        Attribute( list,             'variable names'),
+       "scanparm":         Attribute( list,             'PES parameter values'),
+       "scfenergies":      Attribute( numpy.ndarray,    'energies'),
+       "scftargets":       Attribute( numpy.ndarray,    'targets'),
+       "scfvalues":        Attribute( list,             'values'),
+       "temperature":      Attribute( float,            'temperature'),
+       "vibanharms":       Attribute( numpy.ndarray,    'anharmonicity constants'),
+       "vibdisps":         Attribute( numpy.ndarray,    'displacement'),
+       "vibfreqs":         Attribute( numpy.ndarray,    'frequencies'),
+       "vibirs":           Attribute( numpy.ndarray,    'IR'),
+       "vibramans":        Attribute( numpy.ndarray,    'raman'),
+       "vibsyms":          Attribute( list,             'symmetry')
+    }
+
+    # The name of all attributes can be generated from the dictionary above.
+    _attrlist = sorted(_attributes.keys())
+
+    # Arrays are double precision by default, but these will be integer arrays.
+    _intarrays = ['atomnos', 'coreelectrons', 'homos', 'optstatus']
+
+    # Attributes that should be lists of arrays (double precision).
+    _listsofarrays = ['mocoeffs', 'moenergies', 'moments', 'scfvalues']
+
+    # Attributes that should be dictionaries of arrays (double precision).
+    _dictsofarrays = ["atomcharges", "atomspins"]
+
+    # Possible statuses for optimization steps.
+    OPT_UNKNOWN = 0
+    OPT_NEW = 1
+    OPT_DONE = 2
+    OPT_UNCONVERGED = 3
+
+    def __init__(self, attributes={}):
+        """Initialize the cclibData object.
+
+        Normally called in the parse() method of a Logfile subclass.
+
+        Inputs:
+            attributes - optional dictionary of attributes to load as data
+        """
+
+        if attributes:
+            self.setattributes(attributes)
+
+    def listify(self):
+        """Converts all attributes that are arrays or lists/dicts of arrays to lists."""
+
+        attrlist = [k for k in self._attrlist if hasattr(self, k)]
+        for k in attrlist:
+            v = self._attributes[k].type
+            if v == numpy.ndarray:
+                setattr(self, k, getattr(self, k).tolist())
+            elif v == list and k in self._listsofarrays:
+                setattr(self, k, [x.tolist() for x in getattr(self, k)])
+            elif v == dict and k in self._dictsofarrays:
+                items = getattr(self, k).items()
+                pairs = [(key, val.tolist()) for key, val in items]
+                setattr(self, k, dict(pairs))
+
+    def arrayify(self):
+        """Converts appropriate attributes to arrays or lists/dicts of arrays."""
+
+        attrlist = [k for k in self._attrlist if hasattr(self, k)]
+        for k in attrlist:
+            v = self._attributes[k].type
+            precision = 'd'
+            if k in self._intarrays:
+                precision = 'i'
+            if v == numpy.ndarray:
+                a = getattr(self, k)
+                setattr(self, k, numpy.array(getattr(self, k), precision))
+            elif v == list and k in self._listsofarrays:
+                setattr(self, k, [numpy.array(x, precision) for x in getattr(self, k)])
+            elif v == dict and k in self._dictsofarrays:
+                items = getattr(self, k).items()
+                pairs = [(key, numpy.array(val, precision)) for key, val in items]
+                setattr(self, k, dict(pairs))
+
+    def getattributes(self, tolists=False):
+        """Returns a dictionary of existing data attributes.
+
+        Inputs:
+            tolists - flag to convert attributes to lists where applicable
+        """
+
+        if tolists:
+            self.listify()
+        attributes = {}
+        for attr in self._attrlist:
+            if hasattr(self, attr):
+                attributes[attr] = getattr(self, attr)
+        if tolists:
+            self.arrayify()
+        return attributes
+
+    def setattributes(self, attributes):
+        """Sets data attributes given in a dictionary.
+
+        Inputs:
+            attributes - dictionary of attributes to set
+        Outputs:
+            invalid - list of attributes names that were not set, which
+                      means they are not specified in self._attrlist
+        """
+
+        if type(attributes) is not dict:
+            raise TypeError("attributes must be in a dictionary")
+
+        valid = [a for a in attributes if a in self._attrlist]
+        invalid = [a for a in attributes if a not in self._attrlist]
+
+        for attr in valid:
+            setattr(self, attr, attributes[attr])
+
+        self.arrayify()
+        self.typecheck()
+
+        return invalid
+
+    def typecheck(self):
+        """Check the types of all attributes.
+
+        If an attribute does not match the expected type, then attempt to
+        convert; if that fails, only then raise a TypeError.
+        """
+
+        self.arrayify()
+        for attr in [a for a in self._attrlist if hasattr(self, a)]:
+
+            val = getattr(self, attr)
+            if type(val) == self._attributes[attr].type:
+                continue
+
+            try:
+                val = self._attributes[attr].type(val)
+            except ValueError:
+                args = (attr, type(val), self._attributes[attr].type)
+                raise TypeError("attribute %s is %s instead of %s and could not be converted" % args)
+
+    def write(self, filename=None, *args, **kwargs):
+        """Write parsed attributes to a file.
+
+        Possible extensions:
+          .cjson or .json -  output a chemical JSON file
+          .cml - output a chemical markup language (CML) file
+          .xyz - output a Cartesian XYZ file of the last coordinates available
+        """
+
+        from ..writer import ccwrite
+        outputstr = ccwrite(self, outputdest=filename, *args, **kwargs)
+        return outputstr
+
+    def writejson(self, filename=None):
+        """Write parsed attributes to a JSON file."""
+        return self.write(filename=filename, outputtype='cjson')
+    def writecml(self, filename=None):
+        """Write parsed attributes to a CML file."""
+        return self.write(filename=filename, outputtype='cml')
+    def writexyz(self, filename=None):
+        """Write parsed attributes to an XML file."""
+        return self.write(filename=filename, outputtype='xyz')
+
+
+class ccData_optdone_bool(ccData):
+    """This is the version of ccData where optdone is a Boolean."""
+
+    def __init__(self, *args, **kwargs):
+
+        super(ccData_optdone_bool, self).__init__(*args, **kwargs)
+
+
+    def setattributes(self, *args, **kwargs):
+
+        invalid = super(ccData_optdone_bool, self).setattributes(*args, **kwargs)
+
+        # Reduce optdone to a Boolean, because it will be parsed as a list. If this list has any element,
+        # it means that there was an optimized structure and optdone should be True.
+        if hasattr(self, 'optdone'):
+            self.optdone = len(self.optdone) > 0