# This list defines which data files are used for which unittests.
# Description of columns:
#   column 1: test module
#   column 2: parser class
#   column 3: unittest class
#   column 4: subdirectory containing the data file(s)
#   column 5 and further: data files to be used in the unittest

Basis     GAMESSUK    GamessUKBasisTest     basicGAMESS-UK        dvb_sp.out
Basis     GAMESS      GamessUSBasisTest     basicGAMESS-US2012    dvb_sp.out
Basis     GAMESS      GamessUSBigBasisTest  basicGAMESS-US2012    C_bigbasis.out
Basis     Gaussian    GaussianBasisTest     basicGaussian03       dvb_sp_basis.log
Basis     Gaussian    GaussianBasisTest     basicGaussian09       dvb_sp_basis.log
Basis     Gaussian    GaussianBigBasisTest  basicGaussian03       C_bigbasis.out
Basis     Gaussian    GaussianBigBasisTest  basicGaussian09       C_bigbasis.out
Basis     GAMESS      PCGamessBasisTest     basicPCGAMESS         dvb_sp.out
Basis     GAMESS      PCGamessBigBasisTest  basicPCGAMESS         C_bigbasis.out
Basis     Molpro      MolproBasisTest       basicMolpro2006       dvb_sphf.out
Basis     Molpro      MolproBasisTest       basicMolpro2012       dvb_sphf.out
Basis     Molpro      MolproBigBasisTest    basicMolpro2006       C_bigbasis.out
Basis     Molpro      MolproBigBasisTest    basicMolpro2012       C_bigbasis.out

CC        GAMESS      GAMESSUSCCDTest       basicGAMESS-US2012    water_ccd.out
CC        GAMESS      GAMESSUSCCSDTest      basicGAMESS-US2012    water_ccsd.out
CC        GAMESS      GAMESSUSCCSDTest      basicGAMESS-US2012    water_ccsd(t).out
CC        Gaussian    GaussianCCDTest       basicGaussian03       water_ccd.log
CC        Gaussian    GaussianCCDTest       basicGaussian09       water_ccd.log
CC        Gaussian    GaussianCCSDTest      basicGaussian03       water_ccsd.log
CC        Gaussian    GaussianCCSDTest      basicGaussian09       water_ccsd.log
CC        Gaussian    GaussianCCSDTest      basicGaussian03       water_ccsd(t).log
CC        Gaussian    GaussianCCSDTest      basicGaussian09       water_ccsdt.log
CC        Molpro      MolproCCDTest         basicMolpro2006       h2o_ccd.out
CC        Molpro      MolproCCDTest         basicMolpro2012       h2o_ccd.out
CC        Molpro      MolproCCSDTest        basicMolpro2006       h2o_ccsd.out
CC        Molpro      MolproCCSDTest        basicMolpro2012       h2o_ccsd.out
CC        Molpro      MolproCCSDTest        basicMolpro2006       h2o_ccsd(t).out
CC        Molpro      MolproCCSDTest        basicMolpro2012       h2o_ccsdt.out

CI        GAMESS      GAMESSUSCISTest       basicGAMESS-US2012    water_cis_saps.out
CI        Gaussian    GaussianCISTest       basicGaussian03       water_cis.log
CI        Gaussian    GaussianCISTest       basicGaussian09       water_cis.log
CI        Jaguar      JaguarCISTest         basicJaguar7.0        water_cis.out
                                           
Core      ADF         ADFCoreTest           basicADF2007.01       MoOCl4-sp.adfout
Core      ADF         ADFCoreTest           basicADF2013.01       MoOCl4-sp.adfout
Core      GAMESSUK    GAMESSUKCoreTest      basicGAMESS-UK        MoOCl4-sp.out
Core      GAMESS      GAMESSUSCoreTest      basicGAMESS-US2012    MoOCl4-sp.out
Core      Gaussian    GaussianCoreTest      basicGaussian03       Mo4OCl4-sp.log
Core      Gaussian    GaussianCoreTest      basicGaussian09       Mo4OCl4-sp.log
                                           
GeoOpt    ADF         ADFGeoOptTest         basicADF2007.01       dvb_gopt_b.adfout
GeoOpt    ADF         ADFGeoOptTest         basicADF2013.01       dvb_gopt_b.adfout
GeoOpt    GAMESSUK    GamessUKGeoOptTest    basicGAMESS-UK        dvb_gopt_d.out
GeoOpt    GAMESS      GamessUSGeoOptTest    basicGAMESS-US2012    dvb_gopt_a.out
GeoOpt    Gaussian    GaussianGeoOptTest    basicGaussian03       dvb_gopt.out
GeoOpt    Gaussian    GaussianGeoOptTest    basicGaussian09       dvb_gopt.out
GeoOpt    Jaguar      JaguarGeoOptTest      basicJaguar7.0        dvb_gopt_b.out
GeoOpt    GAMESS      PCGamessGeoOptTest    basicPCGAMESS         dvb_gopt_b.out
GeoOpt    Molpro      MolproGeoOptTest      basicMolpro2006       dvb_gopt.out          dvb_gopt.log
<<<<<<< HEAD
GeoOpt    NWChem      NWChemGeoOptHFTest    basicNWChem6.0        dvb_gopt_hf.out
GeoOpt    NWChem      NWChemGeoOptKSTest    basicNWChem6.0        dvb_gopt_ks.out
GeoOpt    ORCA        OrcaGeoOptTest        basicORCA2.6          dvb_gopt.out
=======
GeoOpt    Molpro      MolproGeoOptTest      basicMolpro2012       dvb_gopt.out          dvb_gopt.log
GeoOpt    ORCA        OrcaGeoOptTest        basicORCA2.9          dvb_gopt.out
GeoOpt    ORCA        OrcaGeoOptTest        basicORCA3.0          dvb_gopt.out
>>>>>>> f580e020

MP        GAMESSUK    GAMESSUKMP2Test       basicGAMESS-UK        water_mp2.out
MP        GAMESSUK    GAMESSUKMP3Test       basicGAMESS-UK        water_mp3.out
MP        GAMESS      GAMESSUSMP2Test       basicGAMESS-US2012    water_mp2.out
MP        Gaussian    GaussianMP2Test       basicGaussian03       water_mp2.log
MP        Gaussian    GaussianMP2Test       basicGaussian09       water_mp2.log
MP        Gaussian    GaussianMP3Test       basicGaussian03       water_mp3.log
MP        Gaussian    GaussianMP3Test       basicGaussian09       water_mp3.log
MP        Gaussian    GaussianMP4SDQTest    basicGaussian03       water_mp4sdq.log
MP        Gaussian    GaussianMP4SDQTest    basicGaussian09       water_mp4sdq.log
MP        Gaussian    GaussianMP4SDTQTest   basicGaussian03       water_mp4.log
MP        Gaussian    GaussianMP4SDTQTest   basicGaussian09       water_mp4.log
MP        Gaussian    GaussianMP5Test       basicGaussian03       water_mp5.log
MP        Gaussian    GaussianMP5Test       basicGaussian09       water_mp5.log
MP        Jaguar      JaguarLMP2Test        basicJaguar7.0        water_lmp2.out
MP        GAMESS      PCGAMESSMP2Test       basicPCGAMESS         water_mp2.out
MP        GAMESS      PCGAMESSMP3Test       basicPCGAMESS         water_mp3.out
MP        GAMESS      PCGAMESSMP4SDQTest    basicPCGAMESS         water_mp4.out
MP        GAMESS      PCGAMESSMP4SDTQTest   basicPCGAMESS         water_mp4_sdtq.out
MP        Molpro      MolproMP2Test         basicMolpro2006       h2o_mp2.out
MP        Molpro      MolproMP2Test         basicMolpro2012       h2o_mp2.out
MP        Molpro      MolproMP3Test         basicMolpro2006       h2o_mp3.out
MP        Molpro      MolproMP3Test         basicMolpro2012       h2o_mp3.out
MP        Molpro      MolproMP4SDTQTest     basicMolpro2006       h2o_mp4.out
MP        Molpro      MolproMP4SDTQTest     basicMolpro2012       h2o_mp4.out

SP        ADF         ADFSPTest             basicADF2007.01       dvb_sp_b.adfout
SP        ADF         ADFSPTest             basicADF2013.01       dvb_sp_b.adfout
SP        GAMESSUK    GamessUKSPTest        basicGAMESS-UK        dvb_sp_b.out
SP        GAMESS      GamessUSSPTest        basicGAMESS-US2012    dvb_sp.out
SP        Gaussian    GaussianSPTest        basicGaussian03       dvb_sp.out
SP        Gaussian    GaussianSPTest        basicGaussian09       dvb_sp.out
SP        Jaguar      JaguarSPTest          basicJaguar7.0        dvb_sp.out
SP        GAMESS      PCGamessSPTest        basicPCGAMESS         dvb_sp.out
SP        Molpro      MolproSPTest          basicMolpro2006       dvb_sphf.out
<<<<<<< HEAD
SP        NWChem      NWChemSPHFTest        basicNWChem6.0        dvb_sp_hf.out
SP        NWChem      NWChemSPKSTest        basicNWChem6.0        dvb_sp_ks.out
SP        ORCA        OrcaSPTest            basicORCA2.6          dvb_sp.out
=======
SP        Molpro      MolproSPTest          basicMolpro2012       dvb_sphf.out
SP        ORCA        OrcaSPTest            basicORCA2.9          dvb_sp.out
SP        ORCA        OrcaSPTest            basicORCA3.0          dvb_sp.out
>>>>>>> f580e020
                                            
SPun      ADF         ADFSPunTest           basicADF2007.01       dvb_un_sp.adfout
SPun      ADF         ADFSPunTest           basicADF2013.01       dvb_un_sp.adfout
SPun      GAMESSUK    GamessUKSPunTest      basicGAMESS-UK        dvb_un_sp_b.out
SPun      GAMESS      GamessUSSPunTest      basicGAMESS-US2012    dvb_un_sp.out
SPun      Gaussian    GaussianSPunTest      basicGaussian03       dvb_un_sp_b.log
SPun      Gaussian    GaussianSPunTest      basicGaussian09       dvb_un_sp_b.log
SPun      Jaguar      JaguarSPunTest        basicJaguar7.0        dvb_un_sp.out
SPun      GAMESS      PCGamessSPunTest      basicPCGAMESS         dvb_un_sp.out
SPun      Molpro      MolproSPunTest        basicMolpro2006       dvb_sphf_un.out
SPun      Molpro      MolproSPunTest        basicMolpro2012       dvb_sphf_un.out
SPun      ORCA        OrcaSPunTest          basicORCA2.9          dvb_sp_un.out
SPun      ORCA        OrcaSPunTest          basicORCA3.0          dvb_sp_un.out

TD        ADF         ADFTDDFTTest          basicADF2007.01       dvb_td.adfout
TD        ADF         ADFTDDFTTest          basicADF2013.01       dvb_td.adfout
TD        Gaussian    GaussianTDDFTTest     basicGaussian03       dvb_td.out
TD        Gaussian    GaussianTDDFTTest     basicGaussian09       dvb_td.out
TDun      Gaussian    GaussianTDDFTunTest   basicGaussian03       CO_TD_delta.log
TDun      Gaussian    GaussianTDDFTunTest   basicGaussian09       CO_TD_delta.log
TD        GAMESS      GAMESSUSTDDFTTest     basicGAMESS-US2012    dvb_td.out
TD        GAMESS      GAMESSUSTDDFTtrpTest  basicGAMESS-US2012    dvb_td_trplet.out
TD        GAMESS      PCGamessTDDFTTest     basicPCGAMESS         dvb_td.out
TD        GAMESS      PCGamessTDDFTtrpTest  basicPCGAMESS         dvb_td_trplet.out
TD        ORCA        OrcaTDDFTTest         basicORCA2.9          dvb_td.out
TD        ORCA        OrcaTDDFTTest         basicORCA3.0          dvb_td.out

vib       ADF         ADFIRTest             basicADF2007.01       dvb_ir.adfout
vib       ADF         ADFIRTest             basicADF2013.01       dvb_ir.adfout
vib       GAMESSUK    GamessUKIRTest        basicGAMESS-UK        dvb_ir.out
vib       GAMESS      GamessUSIRTest        basicGAMESS-US2012    dvb_ir.out
vib       GAMESS      GamessUSIRimgTest     basicGAMESS-US2012    nh3_ts_ir.out
vib       Gaussian    GaussianIRTest        basicGaussian03       dvb_ir.out
vib       Gaussian    GaussianIRTest        basicGaussian09       dvb_ir.out
vib       Jaguar      JaguarIRTest          basicJaguar7.0        dvb_ir.out
vib       GAMESS      PCGamessIRTest        basicPCGAMESS         dvb_ir.out
vib       GAMESSUK    GamessUKRamanTest     basicGAMESS-UK        dvb_raman.out
vib       Gaussian    GaussianRamanTest     basicGaussian03       dvb_raman.out
vib       Gaussian    GaussianRamanTest     basicGaussian09       dvb_raman.out
vib       GAMESS      PCGamessRamanTest     basicPCGAMESS         dvb_raman.out
vib       Molpro      MolproIRTest          basicMolpro2006       dvb_ir.out            dvb_ir.log
vib       Molpro      MolproIRTest          basicMolpro2012       dvb_ir.out            dvb_ir.log
vib       ORCA        OrcaIRTest            basicORCA2.9          dvb_ir.out
vib       ORCA        OrcaIRTest            basicORCA3.0          dvb_ir.out
vib       ORCA        OrcaRamanTest         basicORCA2.9          dvb_raman.out
vib       ORCA        OrcaRamanTest         basicORCA3.0          dvb_raman.out<|MERGE_RESOLUTION|>--- conflicted
+++ resolved
@@ -57,15 +57,11 @@
 GeoOpt    Jaguar      JaguarGeoOptTest      basicJaguar7.0        dvb_gopt_b.out
 GeoOpt    GAMESS      PCGamessGeoOptTest    basicPCGAMESS         dvb_gopt_b.out
 GeoOpt    Molpro      MolproGeoOptTest      basicMolpro2006       dvb_gopt.out          dvb_gopt.log
-<<<<<<< HEAD
+GeoOpt    Molpro      MolproGeoOptTest      basicMolpro2012       dvb_gopt.out          dvb_gopt.log
 GeoOpt    NWChem      NWChemGeoOptHFTest    basicNWChem6.0        dvb_gopt_hf.out
 GeoOpt    NWChem      NWChemGeoOptKSTest    basicNWChem6.0        dvb_gopt_ks.out
-GeoOpt    ORCA        OrcaGeoOptTest        basicORCA2.6          dvb_gopt.out
-=======
-GeoOpt    Molpro      MolproGeoOptTest      basicMolpro2012       dvb_gopt.out          dvb_gopt.log
 GeoOpt    ORCA        OrcaGeoOptTest        basicORCA2.9          dvb_gopt.out
 GeoOpt    ORCA        OrcaGeoOptTest        basicORCA3.0          dvb_gopt.out
->>>>>>> f580e020
 
 MP        GAMESSUK    GAMESSUKMP2Test       basicGAMESS-UK        water_mp2.out
 MP        GAMESSUK    GAMESSUKMP3Test       basicGAMESS-UK        water_mp3.out
@@ -101,15 +97,11 @@
 SP        Jaguar      JaguarSPTest          basicJaguar7.0        dvb_sp.out
 SP        GAMESS      PCGamessSPTest        basicPCGAMESS         dvb_sp.out
 SP        Molpro      MolproSPTest          basicMolpro2006       dvb_sphf.out
-<<<<<<< HEAD
+SP        Molpro      MolproSPTest          basicMolpro2012       dvb_sphf.out
 SP        NWChem      NWChemSPHFTest        basicNWChem6.0        dvb_sp_hf.out
 SP        NWChem      NWChemSPKSTest        basicNWChem6.0        dvb_sp_ks.out
-SP        ORCA        OrcaSPTest            basicORCA2.6          dvb_sp.out
-=======
-SP        Molpro      MolproSPTest          basicMolpro2012       dvb_sphf.out
 SP        ORCA        OrcaSPTest            basicORCA2.9          dvb_sp.out
 SP        ORCA        OrcaSPTest            basicORCA3.0          dvb_sp.out
->>>>>>> f580e020
                                             
 SPun      ADF         ADFSPunTest           basicADF2007.01       dvb_un_sp.adfout
 SPun      ADF         ADFSPunTest           basicADF2013.01       dvb_un_sp.adfout
