# This file is part of cclib (http://cclib.sf.net), a library for parsing
# and interpreting the results of computational chemistry packages.
#
# Copyright (C) 2006-2014, the cclib development team
#
# The library is free software, distributed under the terms of
# the GNU Lesser General Public version 2.1 or later. You should have
# received a copy of the license along with cclib. You can also access
# the full license online at http://www.gnu.org/copyleft/lgpl.html.

from __future__ import print_function
import os
import sys
import unittest

from cclib.parser import (ADF, GAMESS, GAMESSUK, Gaussian,
                         Jaguar, Molpro, NWChem, ORCA)


# All supported parsers.
<<<<<<< HEAD
parsers = [ "ADF", "GAMESS", "GAMESSUK", "Gaussian", "Jaguar", "Molpro", "NWChem", "ORCA" ]
=======
parsers = [ "ADF", "GAMESS", "GAMESSUK", "Gaussian", "Jaguar", "Molpro", "ORCA" ]
>>>>>>> 3f120859

# The modules to be included in the global test testall().
test_modules = [ "SP", "SPun", "GeoOpt", "Basis", "Core",   # Basic calculations.
                 "MP", "CC", "CI", "TD", "TDun",            # Post-SCF calculations.
                 "vib" ]                                    # Other property calculations.


def get_program_dir(parser_name):
    """In one case the directory is names differently than the parser."""
    if parser_name == "GAMESSUK":
        return "GAMESS-UK"
    else:
        return parser_name

def getfile(parser, *location):
    """Returns a parsed logfile.
    
    Inputs:
        parser - a logfile parser class (subclass of LogFile)
        *location - subdirectory and data filename(s)
    
    Outputs:
        data - the resulting data object
        logfile - the parser object used for parsing
    """

    location = os.path.join(("..", "data", get_program_dir(parser.__name__)) + location)

    # Now construct the proper full path(s).
    # Multiple paths will be in a list only if more than one data file given.
    # Presently, location contains only one subdirectory (basic*),
    #   so this is easy since there are normally 5 elements in location.
    if len(location) == 5:
        filename = os.path.join(*location)
    else:
        filename = [os.path.join(*(location[:4]+location[n:n+1])) for n in range(4,len(location))]

    logfile = parser(filename)
    logfile.logger.setLevel(0)
    data = logfile.parse()
    
    return data, logfile


def gettestdata(module=None):
    """Returns a dict of test files for a given module."""

    testdatadir = os.path.dirname(os.path.realpath(sys.argv[0]))
    lines = open(testdatadir+'/testdata').readlines()

    # Remove blank lines and those starting with '#'.
    lines = [line.split() for line in lines if (line.strip() and line[0] != '#')]
    
    # Filter for lines only for the given module.
    if module:
        lines = [line for line in lines if line[0] == module]

    testdata = {}
    for line in lines:
        test = {}
        test["module"] = line[0]
        test["parser"] = line[1]
        test["location"] = line[3:]
        testclass = line[2]
        testdata[testclass] = test

    return testdata


def visualtests():
    """These are not formal tests -- but they should be eyeballed."""
    
    output = [ getfile(Gaussian,"basicGaussian03","dvb_gopt.out")[0],
               getfile(GAMESS,"basicPCGAMESS","dvb_gopt_a.out")[0],
               getfile(GAMESS,"basicGAMESS-US","dvb_gopt_a.out")[0],
               getfile(ADF,"basicADF2007.01","dvb_gopt.adfout")[0],
               getfile(Jaguar,"basicJaguar7.0", "dvb_gopt.out")[0],
               getfile(Molpro,"basicMolpro2006", "dvb_gopt.out", "dvb_gopt.out")[0],
             ]

    print("\n\nMO energies of optimised dvb")
    print("      ", "".join(["%-12s" % x for x in ['Gaussian03','PC-GAMESS','GAMESS-US','ADF2007.01','Jaguar7.0','Molpro2006']]))
    print("HOMO", "   ".join(["%+9.4f" % x.moenergies[0][x.homos[0]] for x in output]))
    print("LUMO", "   ".join(["%+9.4f" % x.moenergies[0][x.homos[0]+1] for x in output]))
    print("H-L ", "   ".join(["%9.4f" % (x.moenergies[0][x.homos[0]+1]-x.moenergies[0][x.homos[0]],) for x in output]))


def importName(modulename, name):
    """Import from a module whose name is determined at run-time.

    Taken from Python Cookbook 2nd ed O'Reilly Recipe 16.3.
    Additionally, also returns None if module does not habe attribute name.
    
    Inputs:
        modulename - name of the module
        name - name to be imported
    """

    try:
        module = __import__(modulename, globals(), locals(), [name])
    except ImportError:
        return None

    return getattr(module, name, None)


def testall(parserchoice=parsers, modules=test_modules):
    """Run all unittests in all modules."""

    # Make sure we are in the test directory of this script,
    #   so that getfile() can access the data files.
    curdir = os.path.abspath(os.curdir)
    destdir = os.path.dirname(__file__)
    if destdir:
        os.chdir(destdir)

    perpackage = {}
    errors = []
    
    for module in modules:

        testdata = gettestdata(module)
        
        if parserchoice:
            testdata = dict([ (x,y) for x,y in testdata.items()
                              if y['parser'] in parserchoice ])
                
        testnames = sorted(testdata.keys())
        for name in testnames:

            path = '/'.join(testdata[name]["location"])
            program = testdata[name]["location"][0][5:]

            try:
                test = importName("test%s" %module, name)
            except:
                errors.append("ERROR: could not import %s from %s." %(name, module))
            else:
                print("\n**** test%s: %s ****" %(module, test.__doc__))
                parser = testdata[name]["parser"]
                location = testdata[name]["location"]
                test.data, test.logfile = getfile(eval(parser), *location)
                myunittest = unittest.makeSuite(test)
                a = unittest.TextTestRunner(verbosity=2).run(myunittest)
                l = perpackage.setdefault(program, [0, 0, 0, 0])
                l[0] += a.testsRun
                l[1] += len(a.errors)
                l[2] += len(a.failures)
                if hasattr(a, "skipped"):
                    l[3] += len(a.skipped)

    print("\n\n********* SUMMARY PER PACKAGE ****************")
    names = sorted(perpackage.keys())
    total = [0, 0, 0, 0]
    print(" "*14, "\t".join(["Total", "Passed", "Failed", "Errors", "Skipped"]))
    for name in names:
        l = perpackage[name]
        print(name.ljust(15), "%3d\t%3d\t%3d\t%3d\t%3d" % (l[0], l[0]-l[1]-l[2]-l[3], l[2], l[1], l[3]))
        for i in range(4):
            total[i] += l[i]

    print("\n\n********* SUMMARY OF EVERYTHING **************")
    print("TOTAL: %d\tPASSED: %d\tFAILED: %d\tERRORS: %d\tSKIPPED: %d" \
            %(total[0], total[0]-(total[1]+total[2]+total[3]), total[2], total[1], total[3]))

    if errors:
        print("\n".join(errors))

    print("\n\n*** Visual tests ***")
    visualtests()
    
    # Return to the directory we started from.
    if destdir:
        os.chdir(curdir)


if __name__ == "__main__":
    chosen_parsers = [p for p in parsers if p in sys.argv] or parsers
    chosen_modules = [m for m in test_modules if m in sys.argv] or test_modules
    testall(chosen_parsers, chosen_modules)
<|MERGE_RESOLUTION|>--- conflicted
+++ resolved
@@ -1,205 +1,201 @@
-# This file is part of cclib (http://cclib.sf.net), a library for parsing
-# and interpreting the results of computational chemistry packages.
-#
-# Copyright (C) 2006-2014, the cclib development team
-#
-# The library is free software, distributed under the terms of
-# the GNU Lesser General Public version 2.1 or later. You should have
-# received a copy of the license along with cclib. You can also access
-# the full license online at http://www.gnu.org/copyleft/lgpl.html.
-
-from __future__ import print_function
-import os
-import sys
-import unittest
-
-from cclib.parser import (ADF, GAMESS, GAMESSUK, Gaussian,
-                         Jaguar, Molpro, NWChem, ORCA)
-
-
-# All supported parsers.
-<<<<<<< HEAD
-parsers = [ "ADF", "GAMESS", "GAMESSUK", "Gaussian", "Jaguar", "Molpro", "NWChem", "ORCA" ]
-=======
-parsers = [ "ADF", "GAMESS", "GAMESSUK", "Gaussian", "Jaguar", "Molpro", "ORCA" ]
->>>>>>> 3f120859
-
-# The modules to be included in the global test testall().
-test_modules = [ "SP", "SPun", "GeoOpt", "Basis", "Core",   # Basic calculations.
-                 "MP", "CC", "CI", "TD", "TDun",            # Post-SCF calculations.
-                 "vib" ]                                    # Other property calculations.
-
-
-def get_program_dir(parser_name):
-    """In one case the directory is names differently than the parser."""
-    if parser_name == "GAMESSUK":
-        return "GAMESS-UK"
-    else:
-        return parser_name
-
-def getfile(parser, *location):
-    """Returns a parsed logfile.
-    
-    Inputs:
-        parser - a logfile parser class (subclass of LogFile)
-        *location - subdirectory and data filename(s)
-    
-    Outputs:
-        data - the resulting data object
-        logfile - the parser object used for parsing
-    """
-
-    location = os.path.join(("..", "data", get_program_dir(parser.__name__)) + location)
-
-    # Now construct the proper full path(s).
-    # Multiple paths will be in a list only if more than one data file given.
-    # Presently, location contains only one subdirectory (basic*),
-    #   so this is easy since there are normally 5 elements in location.
-    if len(location) == 5:
-        filename = os.path.join(*location)
-    else:
-        filename = [os.path.join(*(location[:4]+location[n:n+1])) for n in range(4,len(location))]
-
-    logfile = parser(filename)
-    logfile.logger.setLevel(0)
-    data = logfile.parse()
-    
-    return data, logfile
-
-
-def gettestdata(module=None):
-    """Returns a dict of test files for a given module."""
-
-    testdatadir = os.path.dirname(os.path.realpath(sys.argv[0]))
-    lines = open(testdatadir+'/testdata').readlines()
-
-    # Remove blank lines and those starting with '#'.
-    lines = [line.split() for line in lines if (line.strip() and line[0] != '#')]
-    
-    # Filter for lines only for the given module.
-    if module:
-        lines = [line for line in lines if line[0] == module]
-
-    testdata = {}
-    for line in lines:
-        test = {}
-        test["module"] = line[0]
-        test["parser"] = line[1]
-        test["location"] = line[3:]
-        testclass = line[2]
-        testdata[testclass] = test
-
-    return testdata
-
-
-def visualtests():
-    """These are not formal tests -- but they should be eyeballed."""
-    
-    output = [ getfile(Gaussian,"basicGaussian03","dvb_gopt.out")[0],
-               getfile(GAMESS,"basicPCGAMESS","dvb_gopt_a.out")[0],
-               getfile(GAMESS,"basicGAMESS-US","dvb_gopt_a.out")[0],
-               getfile(ADF,"basicADF2007.01","dvb_gopt.adfout")[0],
-               getfile(Jaguar,"basicJaguar7.0", "dvb_gopt.out")[0],
-               getfile(Molpro,"basicMolpro2006", "dvb_gopt.out", "dvb_gopt.out")[0],
-             ]
-
-    print("\n\nMO energies of optimised dvb")
-    print("      ", "".join(["%-12s" % x for x in ['Gaussian03','PC-GAMESS','GAMESS-US','ADF2007.01','Jaguar7.0','Molpro2006']]))
-    print("HOMO", "   ".join(["%+9.4f" % x.moenergies[0][x.homos[0]] for x in output]))
-    print("LUMO", "   ".join(["%+9.4f" % x.moenergies[0][x.homos[0]+1] for x in output]))
-    print("H-L ", "   ".join(["%9.4f" % (x.moenergies[0][x.homos[0]+1]-x.moenergies[0][x.homos[0]],) for x in output]))
-
-
-def importName(modulename, name):
-    """Import from a module whose name is determined at run-time.
-
-    Taken from Python Cookbook 2nd ed O'Reilly Recipe 16.3.
-    Additionally, also returns None if module does not habe attribute name.
-    
-    Inputs:
-        modulename - name of the module
-        name - name to be imported
-    """
-
-    try:
-        module = __import__(modulename, globals(), locals(), [name])
-    except ImportError:
-        return None
-
-    return getattr(module, name, None)
-
-
-def testall(parserchoice=parsers, modules=test_modules):
-    """Run all unittests in all modules."""
-
-    # Make sure we are in the test directory of this script,
-    #   so that getfile() can access the data files.
-    curdir = os.path.abspath(os.curdir)
-    destdir = os.path.dirname(__file__)
-    if destdir:
-        os.chdir(destdir)
-
-    perpackage = {}
-    errors = []
-    
-    for module in modules:
-
-        testdata = gettestdata(module)
-        
-        if parserchoice:
-            testdata = dict([ (x,y) for x,y in testdata.items()
-                              if y['parser'] in parserchoice ])
-                
-        testnames = sorted(testdata.keys())
-        for name in testnames:
-
-            path = '/'.join(testdata[name]["location"])
-            program = testdata[name]["location"][0][5:]
-
-            try:
-                test = importName("test%s" %module, name)
-            except:
-                errors.append("ERROR: could not import %s from %s." %(name, module))
-            else:
-                print("\n**** test%s: %s ****" %(module, test.__doc__))
-                parser = testdata[name]["parser"]
-                location = testdata[name]["location"]
-                test.data, test.logfile = getfile(eval(parser), *location)
-                myunittest = unittest.makeSuite(test)
-                a = unittest.TextTestRunner(verbosity=2).run(myunittest)
-                l = perpackage.setdefault(program, [0, 0, 0, 0])
-                l[0] += a.testsRun
-                l[1] += len(a.errors)
-                l[2] += len(a.failures)
-                if hasattr(a, "skipped"):
-                    l[3] += len(a.skipped)
-
-    print("\n\n********* SUMMARY PER PACKAGE ****************")
-    names = sorted(perpackage.keys())
-    total = [0, 0, 0, 0]
-    print(" "*14, "\t".join(["Total", "Passed", "Failed", "Errors", "Skipped"]))
-    for name in names:
-        l = perpackage[name]
-        print(name.ljust(15), "%3d\t%3d\t%3d\t%3d\t%3d" % (l[0], l[0]-l[1]-l[2]-l[3], l[2], l[1], l[3]))
-        for i in range(4):
-            total[i] += l[i]
-
-    print("\n\n********* SUMMARY OF EVERYTHING **************")
-    print("TOTAL: %d\tPASSED: %d\tFAILED: %d\tERRORS: %d\tSKIPPED: %d" \
-            %(total[0], total[0]-(total[1]+total[2]+total[3]), total[2], total[1], total[3]))
-
-    if errors:
-        print("\n".join(errors))
-
-    print("\n\n*** Visual tests ***")
-    visualtests()
-    
-    # Return to the directory we started from.
-    if destdir:
-        os.chdir(curdir)
-
-
-if __name__ == "__main__":
-    chosen_parsers = [p for p in parsers if p in sys.argv] or parsers
-    chosen_modules = [m for m in test_modules if m in sys.argv] or test_modules
-    testall(chosen_parsers, chosen_modules)
+# This file is part of cclib (http://cclib.sf.net), a library for parsing
+# and interpreting the results of computational chemistry packages.
+#
+# Copyright (C) 2006-2014, the cclib development team
+#
+# The library is free software, distributed under the terms of
+# the GNU Lesser General Public version 2.1 or later. You should have
+# received a copy of the license along with cclib. You can also access
+# the full license online at http://www.gnu.org/copyleft/lgpl.html.
+
+from __future__ import print_function
+import os
+import sys
+import unittest
+
+from cclib.parser import (ADF, GAMESS, GAMESSUK, Gaussian,
+                         Jaguar, Molpro, NWChem, ORCA)
+
+
+# All supported parsers.
+parsers = [ "ADF", "GAMESS", "GAMESSUK", "Gaussian", "Jaguar", "Molpro", "NWChem", "ORCA" ]
+
+# The modules to be included in the global test testall().
+test_modules = [ "SP", "SPun", "GeoOpt", "Basis", "Core",   # Basic calculations.
+                 "MP", "CC", "CI", "TD", "TDun",            # Post-SCF calculations.
+                 "vib" ]                                    # Other property calculations.
+
+
+def get_program_dir(parser_name):
+    """In one case the directory is names differently than the parser."""
+    if parser_name == "GAMESSUK":
+        return "GAMESS-UK"
+    else:
+        return parser_name
+
+def getfile(parser, *location):
+    """Returns a parsed logfile.
+    
+    Inputs:
+        parser - a logfile parser class (subclass of LogFile)
+        *location - subdirectory and data filename(s)
+    
+    Outputs:
+        data - the resulting data object
+        logfile - the parser object used for parsing
+    """
+
+    location = os.path.join(("..", "data", get_program_dir(parser.__name__)) + location)
+
+    # Now construct the proper full path(s).
+    # Multiple paths will be in a list only if more than one data file given.
+    # Presently, location contains only one subdirectory (basic*),
+    #   so this is easy since there are normally 5 elements in location.
+    if len(location) == 5:
+        filename = os.path.join(*location)
+    else:
+        filename = [os.path.join(*(location[:4]+location[n:n+1])) for n in range(4,len(location))]
+
+    logfile = parser(filename)
+    logfile.logger.setLevel(0)
+    data = logfile.parse()
+    
+    return data, logfile
+
+
+def gettestdata(module=None):
+    """Returns a dict of test files for a given module."""
+
+    testdatadir = os.path.dirname(os.path.realpath(sys.argv[0]))
+    lines = open(testdatadir+'/testdata').readlines()
+
+    # Remove blank lines and those starting with '#'.
+    lines = [line.split() for line in lines if (line.strip() and line[0] != '#')]
+    
+    # Filter for lines only for the given module.
+    if module:
+        lines = [line for line in lines if line[0] == module]
+
+    testdata = {}
+    for line in lines:
+        test = {}
+        test["module"] = line[0]
+        test["parser"] = line[1]
+        test["location"] = line[3:]
+        testclass = line[2]
+        testdata[testclass] = test
+
+    return testdata
+
+
+def visualtests():
+    """These are not formal tests -- but they should be eyeballed."""
+    
+    output = [ getfile(Gaussian,"basicGaussian03","dvb_gopt.out")[0],
+               getfile(GAMESS,"basicPCGAMESS","dvb_gopt_a.out")[0],
+               getfile(GAMESS,"basicGAMESS-US","dvb_gopt_a.out")[0],
+               getfile(ADF,"basicADF2007.01","dvb_gopt.adfout")[0],
+               getfile(Jaguar,"basicJaguar7.0", "dvb_gopt.out")[0],
+               getfile(Molpro,"basicMolpro2006", "dvb_gopt.out", "dvb_gopt.out")[0],
+             ]
+
+    print("\n\nMO energies of optimised dvb")
+    print("      ", "".join(["%-12s" % x for x in ['Gaussian03','PC-GAMESS','GAMESS-US','ADF2007.01','Jaguar7.0','Molpro2006']]))
+    print("HOMO", "   ".join(["%+9.4f" % x.moenergies[0][x.homos[0]] for x in output]))
+    print("LUMO", "   ".join(["%+9.4f" % x.moenergies[0][x.homos[0]+1] for x in output]))
+    print("H-L ", "   ".join(["%9.4f" % (x.moenergies[0][x.homos[0]+1]-x.moenergies[0][x.homos[0]],) for x in output]))
+
+
+def importName(modulename, name):
+    """Import from a module whose name is determined at run-time.
+
+    Taken from Python Cookbook 2nd ed O'Reilly Recipe 16.3.
+    Additionally, also returns None if module does not habe attribute name.
+    
+    Inputs:
+        modulename - name of the module
+        name - name to be imported
+    """
+
+    try:
+        module = __import__(modulename, globals(), locals(), [name])
+    except ImportError:
+        return None
+
+    return getattr(module, name, None)
+
+
+def testall(parserchoice=parsers, modules=test_modules):
+    """Run all unittests in all modules."""
+
+    # Make sure we are in the test directory of this script,
+    #   so that getfile() can access the data files.
+    curdir = os.path.abspath(os.curdir)
+    destdir = os.path.dirname(__file__)
+    if destdir:
+        os.chdir(destdir)
+
+    perpackage = {}
+    errors = []
+    
+    for module in modules:
+
+        testdata = gettestdata(module)
+        
+        if parserchoice:
+            testdata = dict([ (x,y) for x,y in testdata.items()
+                              if y['parser'] in parserchoice ])
+                
+        testnames = sorted(testdata.keys())
+        for name in testnames:
+
+            path = '/'.join(testdata[name]["location"])
+            program = testdata[name]["location"][0][5:]
+
+            try:
+                test = importName("test%s" %module, name)
+            except:
+                errors.append("ERROR: could not import %s from %s." %(name, module))
+            else:
+                print("\n**** test%s: %s ****" %(module, test.__doc__))
+                parser = testdata[name]["parser"]
+                location = testdata[name]["location"]
+                test.data, test.logfile = getfile(eval(parser), *location)
+                myunittest = unittest.makeSuite(test)
+                a = unittest.TextTestRunner(verbosity=2).run(myunittest)
+                l = perpackage.setdefault(program, [0, 0, 0, 0])
+                l[0] += a.testsRun
+                l[1] += len(a.errors)
+                l[2] += len(a.failures)
+                if hasattr(a, "skipped"):
+                    l[3] += len(a.skipped)
+
+    print("\n\n********* SUMMARY PER PACKAGE ****************")
+    names = sorted(perpackage.keys())
+    total = [0, 0, 0, 0]
+    print(" "*14, "\t".join(["Total", "Passed", "Failed", "Errors", "Skipped"]))
+    for name in names:
+        l = perpackage[name]
+        print(name.ljust(15), "%3d\t%3d\t%3d\t%3d\t%3d" % (l[0], l[0]-l[1]-l[2]-l[3], l[2], l[1], l[3]))
+        for i in range(4):
+            total[i] += l[i]
+
+    print("\n\n********* SUMMARY OF EVERYTHING **************")
+    print("TOTAL: %d\tPASSED: %d\tFAILED: %d\tERRORS: %d\tSKIPPED: %d" \
+            %(total[0], total[0]-(total[1]+total[2]+total[3]), total[2], total[1], total[3]))
+
+    if errors:
+        print("\n".join(errors))
+
+    print("\n\n*** Visual tests ***")
+    visualtests()
+    
+    # Return to the directory we started from.
+    if destdir:
+        os.chdir(curdir)
+
+
+if __name__ == "__main__":
+    chosen_parsers = [p for p in parsers if p in sys.argv] or parsers
+    chosen_modules = [m for m in test_modules if m in sys.argv] or test_modules
+    testall(chosen_parsers, chosen_modules)